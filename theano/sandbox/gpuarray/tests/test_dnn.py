import logging

from nose.plugins.skip import SkipTest
import numpy
from itertools import product

import theano
from six import StringIO
import theano.tensor as T
import theano.tests.unittest_tools as utt
from theano.sandbox.neighbours import images2neibs
from theano.tensor.signal.pool import pool_2d
from theano.tensor.signal.pool import MaxPoolGrad, AveragePoolGrad

from .. import dnn
from ..basic_ops import GpuAllocEmpty

from .config import mode_with_gpu, mode_without_gpu, test_ctx_name
from . import test_nnet


def test_dnn_conv_desc_merge():
    if not dnn.dnn_available(test_ctx_name):
        raise SkipTest(dnn.dnn_available.msg)
    kern_shp = T.as_tensor_variable(
        numpy.asarray([3, 1, 2, 2]).astype('int64'))
    desc1 = dnn.GpuDnnConvDesc(border_mode='valid', subsample=(2, 2),
                               conv_mode='conv')(kern_shp)
    desc2 = dnn.GpuDnnConvDesc(border_mode='full', subsample=(1, 1),
                               conv_mode='cross')(kern_shp)
    # CDataType is not DeepCopyable so this will crash if we don't use
    # borrow=True
    f = theano.function([], [theano.Out(desc1, borrow=True),
                             theano.Out(desc2, borrow=True)])

    d1, d2 = f()

    # This will be the case if they are merged, which would be bad.
    assert d1 != d2


def test_dnn_conv_merge():
    # This test that we merge correctly multiple dnn_conv.
    if not dnn.dnn_available(test_ctx_name):
        raise SkipTest(dnn.dnn_available.msg)
    img_shp = [2, 5, 6, 8]
    kern_shp = [3, 5, 5, 6]
    img = T.ftensor4('img')
    kern = T.ftensor4('kern')
    out = T.ftensor4('out')
    desc = dnn.GpuDnnConvDesc(
        border_mode='valid')(kern.shape)

    # Test forward op
    o1 = dnn.dnn_conv(img, kern)
    o2 = dnn.dnn_conv(img, kern)
    f = theano.function([img, kern], [o1, o2], mode=mode_with_gpu)
    d1, d2 = f(numpy.random.rand(*img_shp).astype('float32'),
               numpy.random.rand(*kern_shp).astype('float32'))
    topo = f.maker.fgraph.toposort()
    assert len([n for n in topo if isinstance(n.op, dnn.GpuDnnConv)]) == 1

    # Test grad w op
    o1 = dnn.GpuDnnConvGradW()(img, kern, out, desc)
    o2 = dnn.GpuDnnConvGradW()(img, kern, out, desc)
    f = theano.function([img, kern, out], [o1, o2], mode=mode_with_gpu)
    topo = f.maker.fgraph.toposort()
    assert len([n for n in topo if isinstance(n.op, dnn.GpuDnnConvGradW)]) == 1

    # Test grad i op
    o1 = dnn.GpuDnnConvGradI()(img, kern, out, desc)
    o2 = dnn.GpuDnnConvGradI()(img, kern, out, desc)
    f = theano.function([img, kern, out], [o1, o2], mode=mode_with_gpu)
    topo = f.maker.fgraph.toposort()
    assert len([n for n in topo if isinstance(n.op, dnn.GpuDnnConvGradI)]) == 1


def test_dnn_conv_inplace():
    """This test that we have inplace work correctly even when
    GpuAllocEmpty get merged together.

    """
    if not dnn.dnn_available(test_ctx_name):
        raise SkipTest(dnn.dnn_available.msg)
    img_shp = [2, 5, 6, 8]
    kern_shp = [3, 5, 5, 6]
    img = T.ftensor4('img')
    kern = T.ftensor4('kern')
    out = T.ftensor4('out')
    desc1 = dnn.GpuDnnConvDesc(border_mode='valid', conv_mode='conv')(
        kern.shape)
    desc2 = dnn.GpuDnnConvDesc(
        border_mode='valid', conv_mode='cross')(kern.shape)

    # Test forward op
    o1 = dnn.dnn_conv(img, kern, conv_mode='conv')
    o2 = dnn.dnn_conv(img, kern, conv_mode='cross')
    f = theano.function([img, kern], [o1, o2], mode=mode_with_gpu)
    d1, d2 = f(numpy.random.rand(*img_shp).astype('float32'),
               numpy.random.rand(*kern_shp).astype('float32'))
    topo = f.maker.fgraph.toposort()
    convs = [n for n in topo if isinstance(n.op, dnn.GpuDnnConv)]
    assert len(convs) == 2
    assert all([node.op.inplace for node in convs])
    assert len([n for n in topo if isinstance(n.op, GpuAllocEmpty)]) == 2

    # Test grad w op
    out = GpuAllocEmpty(kern.dtype, test_ctx_name)(*kern.shape)
    o1 = dnn.GpuDnnConvGradW()(img, kern, out, desc1)
    o2 = dnn.GpuDnnConvGradW()(img, kern, out, desc2)
    f = theano.function([img, kern], [o1, o2], mode=mode_with_gpu)
    topo = f.maker.fgraph.toposort()
    convs = [n for n in topo if isinstance(n.op, dnn.GpuDnnConvGradW)]
    assert len(convs) == 2
    assert all([node.op.inplace for node in convs])
    assert len([n for n in topo if isinstance(n.op, GpuAllocEmpty)]) == 2

    # Test grad i op
    out = GpuAllocEmpty(img.dtype, test_ctx_name)(*img.shape)
    o1 = dnn.GpuDnnConvGradI()(img, kern, out, desc1)
    o2 = dnn.GpuDnnConvGradI()(img, kern, out, desc2)
    f = theano.function([img, kern], [o1, o2], mode=mode_with_gpu)
    topo = f.maker.fgraph.toposort()
    convs = [n for n in topo if isinstance(n.op, dnn.GpuDnnConvGradI)]
    assert len(convs) == 2
    assert all([node.op.inplace for node in convs])
    assert len([n for n in topo if isinstance(n.op, GpuAllocEmpty)]) == 2


def pool_2d_i2n(input, ds=(2, 2), strides=None,
                pad=(0, 0),
                pool_function=T.max, mode='ignore_borders'):
    if strides is None:
        strides = ds

    if strides[0] > ds[0] or strides[1] > ds[1]:
        raise RuntimeError(
            "strides should be smaller than or equal to ds,"
            " strides=(%d, %d) and ds=(%d, %d)" %
            (strides + ds))
    shape = input.shape
    if pad != (0, 0):
        assert pool_function is T.max
        pad_x = pad[0]
        pad_y = pad[1]
        a = T.alloc(-numpy.inf, shape[0], shape[1], shape[2] + pad_x * 2,
                    shape[3] + pad_y * 2)
        input = T.set_subtensor(a[:, :,
                                  pad_x:pad_x + shape[2],
                                  pad_y:pad_y + shape[3]],
                                input)
        shape = input.shape

    neibs = images2neibs(input, ds, strides, mode=mode)
    pooled_neibs = pool_function(neibs, axis=1)

    output_width = (shape[2] - ds[0]) // strides[0] + 1
    output_height = (shape[3] - ds[1]) // strides[1] + 1

    pooled_output = pooled_neibs.reshape((shape[0], shape[1],
                                          output_width, output_height))
    return pooled_output


def test_pooling():
    if not dnn.dnn_available(test_ctx_name):
        raise SkipTest(dnn.dnn_available.msg)

    # 'average_exc_pad' is disabled for versions < 4004
    if dnn.version() < 4004:
        modes = ('max', 'average_inc_pad')
    else:
        modes = ('max', 'average_inc_pad', 'average_exc_pad')

    x = T.ftensor4()
    for mode, pad in product(modes,
                             ((0, 0), (1, 0), (1, 0), (2, 3), (3, 2))):
        if mode == 'max':
            func = T.max
        else:
            func = T.mean

        if pad != (0, 0) and func is T.mean:
            continue

        for ws in (4, 2, 5):
            for stride in (2, 3):
                if stride > ws:
                    continue
                if pad[0] > stride or pad[1] > stride:
                    # Not implemented
                    continue
                # We will check that the opt introduced it.
                out1 = pool_2d(x, (ws, ws),
                               st=(stride, stride),
                               ignore_border=True,
                               padding=pad, mode=mode)
                out2 = pool_2d_i2n(x, ds=(ws, ws), strides=(stride, stride),
                                   pad=pad,
                                   pool_function=func)
                mode_without_gpu2 = mode_without_gpu.including()
                mode_without_gpu2.check_isfinite = False
                f1 = theano.function([x], out1, mode=mode_with_gpu)
                assert any([isinstance(node.op, dnn.GpuDnnPool)
                            for node in f1.maker.fgraph.apply_nodes])
                f2 = theano.function([x], out2, mode=mode_without_gpu2)
                assert not any([isinstance(node.op, dnn.GpuDnnPool)
                                for node in f2.maker.fgraph.apply_nodes])
                for shp in [(1, 10, 100, 100),
                            (1, 3, 99, 99),
                            (32, 1, 147, 197),
                            ]:
                    data = numpy.random.normal(0, 1, shp).astype("float32")
                    a = f1(data)
                    b = f2(data)

                    utt.assert_allclose(a, b)

        # Test the grad
        for shp in [(1, 1, 2, 2),
                    (1, 1, 3, 3)]:
            data = numpy.random.normal(0, 1, shp).astype("float32") * 10

            ws = 2
            stride = 2
            if pad[0] > stride or pad[1] > stride:
                # Not implemented
                continue

            # This test the CPU grad + opt + GPU implemtentation
            def fn(x):
                return pool_2d(x, (ws, ws), ignore_border=True,
                               padding=pad, mode=mode)
            utt.verify_grad(fn, [data],
                            cast_to_output_type=False,
                            mode=mode_with_gpu)
            # Confirm that the opt would have inserted it.
            fg = theano.function([x], theano.grad(fn(x).sum(), x),
                                 mode=mode_with_gpu)
            assert any([isinstance(node.op, dnn.GpuDnnPoolGrad)
                        for node in fg.maker.fgraph.toposort()])

            # Test the GPU grad + GPU implementation
            def fn(x):
                dnn_op = dnn.dnn_pool(
                    x, ws=(ws, ws),
                    stride=(stride, stride),
                    pad=pad,
                    mode=mode)
                return dnn_op
            utt.verify_grad(fn, [data],
                            cast_to_output_type=False,
                            mode=mode_with_gpu)
            # Confirm that we get the good op.
            fg = theano.function([x], theano.grad(fn(x).sum(), x),
                                 mode=mode_with_gpu)
            assert any([isinstance(node.op, dnn.GpuDnnPoolGrad)
                        for node in fg.maker.fgraph.toposort()])
            g_out = fg(data)

            # Compare against the CPU result
            out = pool_2d(x, (ws, ws),
                          padding=pad,
                          ignore_border=True, mode=mode)
            fc = theano.function([x], theano.grad(out.sum(), x),
                                 mode=mode_without_gpu)
            if mode == 'max':
                assert any([isinstance(node.op, MaxPoolGrad)
                            for node in fc.maker.fgraph.toposort()])
            else:
                assert any([isinstance(node.op, AveragePoolGrad)
                            for node in fc.maker.fgraph.toposort()])
            c_out = fc(data)
            utt.assert_allclose(c_out, g_out)


def test_pooling_with_tensor_vars():
    if not dnn.dnn_available(test_ctx_name):
        raise SkipTest(dnn.dnn_available.msg)
    x = T.ftensor4()
    ws = theano.shared(numpy.array([2, 2], dtype='int32'))
    st = theano.shared(numpy.array([1, 1], dtype='int32'))
    pad = theano.shared(numpy.array([0, 0], dtype='int32'))
    mode = 'max'

    def fn(x):
<<<<<<< HEAD
        dnn_op = dnn.dnn_pool(
            x, ws=ws,
            stride=st,
            pad=pad,
            mode=mode)
=======
        dnn_op = dnn.dnn_pool(x,
                              ws=ws,
                              stride=st,
                              pad=pad,
                              mode=mode)
>>>>>>> cb3fbfe9
        return dnn_op

    for shp in [(1, 1, 2, 2),
                (1, 1, 3, 3)]:
        data = numpy.random.normal(0, 1, shp).astype("float32") * 10
        theano.tests.unittest_tools.verify_grad(
            fn, [data],
            cast_to_output_type=False,
            mode=mode_with_gpu)

<<<<<<< HEAD
    mode_without_gpu2 = mode_without_gpu.including()
    mode_without_gpu2.check_isfinite = False

    f_gpu = theano.function([x], fn(x), mode=mode_with_gpu)
    assert any([isinstance(node.op, dnn.GpuDnnPool)
                for node in f_gpu.maker.fgraph.apply_nodes])

    i = 1
    for shp in [(1, 10, 100, 100),
                (1, 3, 99, 99),
                (32, 1, 147, 197)]:
        data = numpy.random.normal(0, 1, shp).astype("float32")
        out = pool_2d_i2n(x, ds=(i, i), strides=(1, 1),
                          pad=(0, 0),
                          pool_function=T.max)

        f_cpu = theano.function([x], out, mode=mode_without_gpu2)
        assert not any([isinstance(node.op, dnn.GpuDnnPool)
                        for node in f_cpu.maker.fgraph.apply_nodes])

        # Change the window size dynamically for gpu op
        ws.set_value(numpy.array([i, i]).astype('int32'))
        a = f_gpu(data).__array__()
        b = f_cpu(data).__array__()
        utt.assert_allclose(a, b)
        i += 1
=======
    out2 = pool_2d_i2n(x, ds=(2, 2), strides=(1, 1),
                       pad=(0, 0),
                       pool_function=T.max)

    mode_without_gpu2 = mode_without_gpu.including()
    mode_without_gpu2.check_isfinite = False

    f1 = theano.function([x], fn(x), mode=mode_with_gpu)
    assert any([isinstance(node.op, dnn.GpuDnnPool)
                for node in f1.maker.fgraph.apply_nodes])
    f2 = theano.function([x], out2, mode=mode_without_gpu2)
    assert not any([isinstance(node.op, dnn.GpuDnnPool)
                    for node in f2.maker.fgraph.apply_nodes])
    for shp in [(1, 10, 100, 100),
                (1, 3, 99, 99),
                (32, 1, 147, 197),
                ]:
        data = numpy.random.normal(0, 1, shp).astype("float32")
        a = f1(data).__array__()

        b = f2(data).__array__()
        utt.assert_allclose(a, b)
>>>>>>> cb3fbfe9


def test_pooling_opt():
    if not dnn.dnn_available(test_ctx_name):
        raise SkipTest(dnn.dnn_available.msg)

    x = T.fmatrix()

    f = theano.function(
        [x],
        pool_2d(x, ds=(2, 2), mode='average_inc_pad',
                ignore_border=True),
        mode=mode_with_gpu)

    assert any([isinstance(n.op, dnn.GpuDnnPool)
                for n in f.maker.fgraph.toposort()])

    f(numpy.zeros((10, 10), dtype='float32'))

    f = theano.function(
        [x],
        T.grad(pool_2d(x, ds=(2, 2), mode='average_inc_pad',
                       ignore_border=True).sum(),
               x),
        mode=mode_with_gpu.including("cudnn"))

    assert any([isinstance(n.op, dnn.GpuDnnPoolGrad)
                for n in f.maker.fgraph.toposort()])

    f(numpy.zeros((10, 10), dtype='float32'))


def test_dnn_tag():
    """
    Test that if cudnn isn't avail we crash and that if it is avail, we use it.
    """
    x = T.ftensor4()
    old = theano.config.on_opt_error
    theano.config.on_opt_error = "raise"

    sio = StringIO()
    handler = logging.StreamHandler(sio)
    logging.getLogger('theano.compile.tests.test_dnn').addHandler(handler)
    # Silence original handler when intentionnally generating warning messages
    logging.getLogger('theano').removeHandler(theano.logging_default_handler)
    raised = False
    try:
        f = theano.function(
            [x],
            pool_2d(x, ds=(2, 2), ignore_border=True),
            mode=mode_with_gpu.including("cudnn"))
    except (AssertionError, RuntimeError):
        assert not dnn.dnn_available(test_ctx_name)
        raised = True
    finally:
        theano.config.on_opt_error = old
        logging.getLogger(
            'theano.compile.tests.test_dnn').removeHandler(handler)
        logging.getLogger('theano').addHandler(theano.logging_default_handler)

    if not raised:
        assert dnn.dnn_available(test_ctx_name)
        assert any([isinstance(n.op, dnn.GpuDnnPool)
                    for n in f.maker.fgraph.toposort()])


class TestDnnInferShapes(utt.InferShapeTester):

    def setUp(self):
        super(TestDnnInferShapes, self).setUp()
        self.mode = mode_with_gpu

    def test_softmax(self):
        if not dnn.dnn_available(test_ctx_name):
            raise SkipTest(dnn.dnn_available.msg)
        t = T.ftensor4('t')
        rand_tensor = numpy.asarray(
            numpy.random.rand(5, 4, 3, 2),
            dtype='float32'
        )
        self._compile_and_check(
            [t],
            [dnn.GpuDnnSoftmax('accurate', 'channel')(t)],
            [rand_tensor],
            dnn.GpuDnnSoftmax
        )

        self._compile_and_check(
            [t],
            [
                T.grad(
                    dnn.GpuDnnSoftmax(
                        'accurate',
                        'channel'
                    )(t).mean(),
                    t
                )
            ],
            [rand_tensor],
            dnn.GpuDnnSoftmaxGrad
        )

    def test_conv(self):
        if not dnn.dnn_available(test_ctx_name):
            raise SkipTest(dnn.dnn_available.msg)
        img = T.ftensor4('img')
        kerns = T.ftensor4('kerns')
        out = T.ftensor4('out')
        img_val = numpy.asarray(
            numpy.random.rand(7, 2, 6, 4),
            dtype='float32'
        )
        kern_vals = numpy.asarray(
            numpy.random.rand(8, 2, 4, 3),
            dtype='float32'
        )

        for params in product(
            ['valid', 'full', 'half'],
            [(1, 1), (2, 2)],
            ['conv', 'cross']
        ):
            out_vals = numpy.zeros(
                dnn.GpuDnnConv.get_out_shape(img_val.shape, kern_vals.shape,
                                             border_mode=params[0],
                                             subsample=params[1]),
                dtype='float32')
            desc = dnn.GpuDnnConvDesc(
                border_mode=params[0],
                subsample=params[1],
                conv_mode=params[2]
            )(kerns.shape)
            conv = dnn.GpuDnnConv()(img, kerns, out, desc)
            self._compile_and_check(
                [img, kerns, out],
                [conv],
                [img_val, kern_vals, out_vals],
                dnn.GpuDnnConv
            )

    def test_conv_gradw(self):
        if not dnn.dnn_available(test_ctx_name):
            raise SkipTest(dnn.dnn_available.msg)
        img = T.ftensor4('img')
        kerns = T.ftensor4('kerns')
        out = T.ftensor4('out')
        img_val = numpy.asarray(
            numpy.random.rand(2, 5, 6, 8),
            dtype='float32'
        )
        kern_vals = numpy.asarray(
            numpy.random.rand(2, 1, 5, 6),
            dtype='float32'
        )

        for params in product(
            ['valid', 'full', 'half'],
            [(1, 1)],  # strides besides (1, 1)
            ['conv', 'cross']
        ):
            temp_img = img.dimshuffle(1, 0, 2, 3)
            temp_kerns = kerns
            if params[2] == 'conv':
                temp_kerns = temp_kerns[:, :, ::-1, ::-1]
            temp_kerns = temp_kerns.dimshuffle(1, 0, 2, 3)
            shape = (
                kern_vals.shape[1], img_val.shape[1],
                img_val.shape[2] - kern_vals.shape[2] + 1,
                img_val.shape[3] - kern_vals.shape[3] + 1
            )
            out_vals = numpy.zeros(shape, dtype='float32')
            desc = dnn.GpuDnnConvDesc(
                border_mode=params[0],
                subsample=params[1],
                conv_mode=params[2]
            )(out.shape)
            conv_grad_w = dnn.GpuDnnConvGradW()(
                temp_img,
                temp_kerns,
                out,
                desc,
            )
            self._compile_and_check(
                [temp_img, temp_kerns, out],
                [conv_grad_w],
                [img_val, kern_vals, out_vals],
                dnn.GpuDnnConvGradW
            )

    def test_conv_gradi(self):
        if not dnn.dnn_available(test_ctx_name):
            raise SkipTest(dnn.dnn_available.msg)
        img = T.ftensor4('img')
        kerns = T.ftensor4('kerns')
        out = T.ftensor4('out')
        kern_vals = numpy.asarray(
            numpy.random.rand(13, 14, 15, 16),
            dtype='float32'
        )
        out_vals = numpy.asarray(
            numpy.random.rand(3, 13, 5, 6),
            dtype='float32'
        )

        for params in product(
            ['valid'],  # Should this work for 'full'?
            [(1, 1)],
            ['conv', 'cross']
        ):
            shape = (
                out_vals.shape[0], kern_vals.shape[1],
                out_vals.shape[2] + kern_vals.shape[2] - 1,
                out_vals.shape[3] + kern_vals.shape[3] - 1
            )
            img_vals = numpy.zeros(shape, dtype='float32')
            desc = dnn.GpuDnnConvDesc(
                border_mode=params[0],
                subsample=params[1],
                conv_mode=params[2]
            )(kerns.shape)
            conv_grad_i = dnn.GpuDnnConvGradI()(
                kerns,
                out,
                img,
                desc,
            )
            self._compile_and_check(
                [kerns, img, out],
                [conv_grad_i],
                [kern_vals, img_vals, out_vals],
                dnn.GpuDnnConvGradI
            )

    def test_pool(self):
        if not dnn.dnn_available(test_ctx_name):
            raise SkipTest(dnn.dnn_available.msg)
        img = T.ftensor4('img')
        img_val = numpy.asarray(
            numpy.random.rand(2, 3, 4, 5),
            dtype='float32'
        )

        # 'average_exc_pad' is disabled for versions < 4004
        if dnn.version() < 4004:
            modes = ['max', 'average_inc_pad']
        else:
            modes = ['max', 'average_inc_pad', 'average_exc_pad']

        for params in product(
            [(1, 1), (2, 2), (3, 3)],
            [(1, 1), (2, 2), (3, 3)],
            modes
        ):
            desc = dnn.GpuDnnPoolDesc(
                ws=params[0],
                stride=params[1],
                mode=params[2]
            )()
            self._compile_and_check(
                [img],
                [dnn.GpuDnnPool()(img, desc)],
                [img_val],
                dnn.GpuDnnPool
            )

    def test_pool_grad(self):
        if not dnn.dnn_available(test_ctx_name):
            raise SkipTest(dnn.dnn_available.msg)
        img = T.ftensor4('img')
        img_grad = T.ftensor4('img_grad')
        out = T.ftensor4('out')
        img_val = numpy.asarray(
            numpy.random.rand(2, 3, 4, 5),
            dtype='float32'
        )
        img_grad_val = numpy.asarray(
            numpy.random.rand(2, 3, 4, 5),
            dtype='float32'
        )
        out_val = numpy.asarray(
            numpy.random.rand(2, 3, 4, 5),
            dtype='float32'
        )

        for params in product(
            [(1, 1), (2, 2), (3, 3)],
            [(1, 1), (2, 2), (3, 3)],
            ['max', 'average_inc_pad']
        ):
            desc = dnn.GpuDnnPoolDesc(
                ws=params[0],
                stride=params[1],
                mode=params[2]
            )()
            pool_grad = dnn.GpuDnnPoolGrad()(
                img,
                out,
                img_grad,
                desc
            )
            self._compile_and_check(
                [img, img_grad, out],
                [pool_grad],
                [img_val, img_grad_val, out_val],
                dnn.GpuDnnPoolGrad
            )


# this has been a problem in the past
def test_dnn_conv_border_mode():
    if not dnn.dnn_available(test_ctx_name):
        raise SkipTest(dnn.dnn_available.msg)
    img = T.ftensor4()
    kern = T.ftensor4()

    dnn.dnn_conv(img, kern, border_mode=1)
    dnn.dnn_conv(img, kern, border_mode=(2, 3))
    dnn.dnn_conv(img, kern, border_mode='full')
    dnn.dnn_conv(img, kern, border_mode='valid')
    dnn.dnn_conv(img, kern, border_mode='half')


def test_dnn_conv_alpha_output_merge():
    if not dnn.dnn_available(test_ctx_name):
        raise SkipTest(dnn.dnn_available.msg)
    img = T.ftensor4()
    kern = T.ftensor4()
    out = T.ftensor4()

    b = 1
    c = 4
    f = 3
    ih = 5
    iw = 8
    kh = 2
    kw = 6
    img_val = numpy.random.random((b, c, ih, iw)).astype('float32')
    kern_val = numpy.random.random((f, c, kh, kw)).astype('float32')
    out_val = numpy.random.random((b, f, ih - kh + 1,
                                   iw - kw + 1)).astype('float32')

    conv = dnn.dnn_conv(img, kern)
    gw = theano.grad(conv.sum(), kern)
    gi = theano.grad(conv.sum(), img)

    lr = numpy.asarray(0.05, dtype='float32')

    fr = lr * (conv + out)
    wr = kern + lr * gw
    ir = img + lr * gi

    f1 = theano.function([img, kern, out], [fr, wr, ir], mode=mode_with_gpu)
    assert isinstance(f1.maker.fgraph.outputs[0].owner.inputs[0].owner.op,
                      dnn.GpuDnnConv)
    assert isinstance(f1.maker.fgraph.outputs[1].owner.inputs[0].owner.op,
                      dnn.GpuDnnConvGradW)
    assert isinstance(f1.maker.fgraph.outputs[2].owner.inputs[0].owner.op,
                      dnn.GpuDnnConvGradI)

    mode = mode_with_gpu
    mode = mode.excluding('local_dnn_conv_alpha_merge')
    mode = mode.excluding('local_dnn_convw_alpha_merge')
    mode = mode.excluding('local_dnn_convi_alpha_merge')
    mode = mode.excluding('local_dnn_conv_output_merge')
    mode = mode.excluding('local_dnn_convw_output_merge')
    mode = mode.excluding('local_dnn_convi_output_merge')

    f2 = theano.function([img, kern, out], [fr, wr, ir], mode=mode)

    assert not isinstance(f2.maker.fgraph.outputs[0].owner.inputs[0].owner.op,
                          dnn.GpuDnnConv)
    assert not isinstance(f2.maker.fgraph.outputs[1].owner.inputs[0].owner.op,
                          dnn.GpuDnnConvGradW)
    assert not isinstance(f2.maker.fgraph.outputs[2].owner.inputs[0].owner.op,
                          dnn.GpuDnnConvGradI)

    out_f1 = f1(img_val, kern_val, out_val)
    out_f2 = f2(img_val, kern_val, out_val)

    assert len(out_f1) == len(out_f2)

    for v1, v2 in zip(out_f1, out_f2):
        utt.assert_allclose(v1, v2)


def test_dnn_conv_grad():
    b = 1
    c = 4
    f = 3
    ih = 2
    iw = 8
    kh = 2
    kw = 2
    img_val = numpy.random.random((b, c, ih, iw)).astype('float32')
    kern_val = numpy.random.random((f, c, kh, kw)).astype('float32')
    out_val = numpy.random.random((b, f, ih - kw + 1,
                                   iw - kw + 1)).astype('float32')

    def dconv(img, kern, out):
        desc = dnn.GpuDnnConvDesc(border_mode='valid', subsample=(1, 1),
                                  conv_mode='conv')(kern.shape)
        return dnn.GpuDnnConv()(img, kern, out, desc, alpha=0.5, beta=0.75)

    def dconvi(img, kern, out):
        desc = dnn.GpuDnnConvDesc(border_mode='valid', subsample=(1, 1),
                                  conv_mode='conv')(kern.shape)
        return dnn.GpuDnnConvGradI()(kern, out, img, desc, alpha=-1.0,
                                     beta=0.0)

    def dconvw(img, kern, out):
        desc = dnn.GpuDnnConvDesc(border_mode='valid', subsample=(1, 1),
                                  conv_mode='conv')(kern.shape)
        return dnn.GpuDnnConvGradW()(img, out, kern, desc, alpha=0.75,
                                     beta=-1.0)

    utt.verify_grad(dconv, [img_val, kern_val, out_val])
    utt.verify_grad(dconvi, [img_val, kern_val, out_val])
    utt.verify_grad(dconvw, [img_val, kern_val, out_val])


def test_version():
    if not dnn.dnn_available(test_ctx_name):
        raise SkipTest(dnn.dnn_available.msg)
    assert isinstance(dnn.version(), int)


class test_SoftMax(test_nnet.test_SoftMax):
    gpu_op = dnn.GpuDnnSoftmax
    gpu_grad_op = dnn.GpuDnnSoftmaxGrad
    mode = mode_with_gpu

    def test_softmax_shape_0(self):
        raise SkipTest("Cudnn doesn't support 0 shapes")

    def test_softmax_grad(self):
        def cmp(n, m, f, f_gpu):
            data = numpy.arange(n * m, dtype='float32').reshape(n, m)
            gdata = numpy.asarray(data)[:, :, None, None]

            out = f(data)
            gout = numpy.asarray(f_gpu(gdata))[:, :, 0, 0]
            utt.assert_allclose(out, gout)

        x = T.matrix('x', 'float32')
        x_gpu = T.tensor4('x_gpu', 'float32')
        f_z = T.nnet.softmax_op
        f_gpu = dnn.GpuDnnSoftmax(
            'accurate',
            'channel'
        )

        # Verify the grad operation
        dims = (2, 3, 4, 5)
        gdata = numpy.arange(
            numpy.product(dims),
            dtype='float32'
        ).reshape(dims)
        T.verify_grad(f_gpu, [gdata], rng=numpy.random,
                      mode=mode_with_gpu)

        # Verify that the CPU and GPU implementations return the same results
        # up to a tolerance.

        self._test_softmax(
            x,
            x_gpu,
            f_z,
            f_gpu,
            cmp
        )

        self._test_softmax(
            x, x, f_z, f_z, self._cmp
        )

        # Verify that the SoftmaxGrad -> Gpu[Dnn]SoftmaxGrad
        # optimization is applied when cudnn is required
        y = T.fvector('y')
        f = theano.function(
            [y],
            T.grad(T.nnet.softmax(y).mean(), y),
            mode=mode_with_gpu
        )
        sorted_f = f.maker.fgraph.toposort()
        assert(len([i
                    for i in sorted_f
                    if isinstance(
                        i.op,
                        self.gpu_grad_op)
                    ]) == 1)
        assert(len([i
                    for i in sorted_f
                    if isinstance(
                        i.op,
                        theano.tensor.nnet.SoftmaxGrad)
                    ]) == 0)

        # Verify that the SoftmaxGrad -> Gpu[Dnn]SoftmaxGrad
        # optimization is not applied when cudnn is excluded or not
        # available
        mode_wo_cudnn = mode_with_gpu.excluding("cudnn")
        y = T.fvector('y')
        f = theano.function(
            [y],
            T.grad(T.nnet.softmax(y).mean(), y),
            mode=mode_wo_cudnn
        )
        sorted_f = f.maker.fgraph.toposort()
        assert(len([i
                    for i in sorted_f
                    if isinstance(
                        i.op,
                        self.gpu_grad_op)
                    ]) == 0)
        assert(len([i
                    for i in sorted_f
                    if isinstance(
                        i.op,
                        theano.tensor.nnet.SoftmaxGrad)
                    ]) == 1)

        # Verify that the SoftmaxGrad -> GpuDnnSoftmaxGrad do not
        # crash with manual graph
        y = T.fvector('y')
        o = theano.tensor.nnet.SoftmaxGrad()(y, y * 2)
        f = theano.function([y], o, mode=mode_with_gpu)
        sorted_f = f.maker.fgraph.toposort()
        assert(len([i
                    for i in sorted_f
                    if isinstance(
                        i.op,
                        self.gpu_grad_op)
                    ]) == 1)
        assert(len([i
                    for i in sorted_f
                    if isinstance(
                        i.op,
                        theano.tensor.nnet.SoftmaxGrad)
                    ]) == 0)

    def test_log_softmax(self):
        # This is a test for an optimization that depends on CuDNN v3 or
        # more recent. Don't test if the CuDNN version is too old.
        if dnn.version() < 3000:
            raise SkipTest("Log-softmax is only in cudnn v3+")

        x = T.ftensor4()
        softmax_out = dnn.GpuDnnSoftmax('accurate', 'channel')(x)
        log_out = T.log(T.as_tensor_variable(softmax_out))

        f = theano.function([x], log_out, mode=mode_with_gpu)

        # Ensure that the optimization has been applied
        dnn_softmax_nodes = [n for n in f.maker.fgraph.toposort() if
                             isinstance(n.op, dnn.GpuDnnSoftmax)]
        assert len(dnn_softmax_nodes) == 1
        assert dnn_softmax_nodes[0].op.algo == "log"

        # Ensure that the output of the function is valid
        input_shapes = [(3, 4, 5, 6),
                        (1025, 2, 3, 4),
                        (2, 1025, 3, 4),
                        (2, 3, 1025, 4),
                        (2, 3, 4, 1025),
                        (66000, 2, 3, 4),
                        (2, 66000, 3, 4),
                        (2, 3, 66000, 4),
                        (2, 3, 4, 66000)]

        for inp_shape in input_shapes:
            input_val = numpy.random.normal(0, 1, inp_shape).astype("float32")

            out = f(input_val)
            expected_out = numpy.log(numpy.exp(input_val) /
                                     numpy.exp(input_val).sum(1)[:, None, :, :])

            utt.assert_allclose(out, expected_out)

    def test_log_softmax2(self):
        # Test that the op LogSoftmax is correctly replaced by the op
        # DnnSoftmax with the 'log' mode.

        # This is a test for an optimization that depends on CuDNN v3 or
        # more recent. Don't test if the CuDNN version is too old.
        if dnn.version() < 3000:
            raise SkipTest("Log-softmax is only in cudnn v3+")

        # Compile a reference function, on the CPU, to be used to validate the
        # results of the other function.
        x = T.fmatrix()
        f_ref = theano.function([x], T.nnet.LogSoftmax()(x))

        # Build the first graph and ensure that the optimization is applied
        log_softmax_out = T.nnet.LogSoftmax()(x)
        f = theano.function([x], log_softmax_out, mode=mode_with_gpu)

        dnn_softmax_nodes = [n for n in f.maker.fgraph.toposort() if
                             isinstance(n.op, dnn.GpuDnnSoftmax)]
        assert len(dnn_softmax_nodes) == 1
        assert dnn_softmax_nodes[0].op.algo == "log"

        # Compare the output of the function with the reference function
        inp = numpy.random.normal(0, 1, (5, 6)).astype("float32")
        utt.assert_allclose(f(inp), f_ref(inp))

        # Build the first graph and ensure that the optimization is applied
        log_softmax_out = T.log(T.nnet.Softmax()(x))
        f = theano.function([x], log_softmax_out, mode=mode_with_gpu)

        dnn_softmax_nodes = [n for n in f.maker.fgraph.toposort() if
                             isinstance(n.op, dnn.GpuDnnSoftmax)]
        assert len(dnn_softmax_nodes) == 1
        assert dnn_softmax_nodes[0].op.algo == "log"

        # Compare the output of the function with the reference function
        inp = numpy.random.normal(0, 1, (5, 6)).astype("float32")
        utt.assert_allclose(f(inp), f_ref(inp))<|MERGE_RESOLUTION|>--- conflicted
+++ resolved
@@ -284,19 +284,11 @@
     mode = 'max'
 
     def fn(x):
-<<<<<<< HEAD
-        dnn_op = dnn.dnn_pool(
-            x, ws=ws,
-            stride=st,
-            pad=pad,
-            mode=mode)
-=======
         dnn_op = dnn.dnn_pool(x,
                               ws=ws,
                               stride=st,
                               pad=pad,
                               mode=mode)
->>>>>>> cb3fbfe9
         return dnn_op
 
     for shp in [(1, 1, 2, 2),
@@ -307,34 +299,6 @@
             cast_to_output_type=False,
             mode=mode_with_gpu)
 
-<<<<<<< HEAD
-    mode_without_gpu2 = mode_without_gpu.including()
-    mode_without_gpu2.check_isfinite = False
-
-    f_gpu = theano.function([x], fn(x), mode=mode_with_gpu)
-    assert any([isinstance(node.op, dnn.GpuDnnPool)
-                for node in f_gpu.maker.fgraph.apply_nodes])
-
-    i = 1
-    for shp in [(1, 10, 100, 100),
-                (1, 3, 99, 99),
-                (32, 1, 147, 197)]:
-        data = numpy.random.normal(0, 1, shp).astype("float32")
-        out = pool_2d_i2n(x, ds=(i, i), strides=(1, 1),
-                          pad=(0, 0),
-                          pool_function=T.max)
-
-        f_cpu = theano.function([x], out, mode=mode_without_gpu2)
-        assert not any([isinstance(node.op, dnn.GpuDnnPool)
-                        for node in f_cpu.maker.fgraph.apply_nodes])
-
-        # Change the window size dynamically for gpu op
-        ws.set_value(numpy.array([i, i]).astype('int32'))
-        a = f_gpu(data).__array__()
-        b = f_cpu(data).__array__()
-        utt.assert_allclose(a, b)
-        i += 1
-=======
     out2 = pool_2d_i2n(x, ds=(2, 2), strides=(1, 1),
                        pad=(0, 0),
                        pool_function=T.max)
@@ -357,7 +321,6 @@
 
         b = f2(data).__array__()
         utt.assert_allclose(a, b)
->>>>>>> cb3fbfe9
 
 
 def test_pooling_opt():
