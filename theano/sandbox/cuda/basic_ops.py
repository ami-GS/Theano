import copy
import logging
import sys

import numpy

import theano
from theano import Type, Apply
from theano import tensor, scalar, config
from theano.compat.six import StringIO
from theano.scalar import Scalar
scal = scalar # somewhere scalar gets reassigned to be a function

from theano.gof.python25 import all, any

try:
    # We must be able to import this file to create the full doc when nvcc
    # is not available
    from theano.sandbox.cuda import filter as type_support_filter
    from theano.sandbox.cuda import device_properties
    import cuda_ndarray
except ImportError:
    pass

from theano.sandbox.cuda import GpuOp
from theano.sandbox.cuda.type import CudaNdarrayType
from theano.sandbox.cuda.elemwise import NaiveAlgo


_logger_name = 'theano.sandbox.cuda.basic_ops'
_logger = logging.getLogger(_logger_name)
_logger.setLevel(logging.INFO)
_logger.addHandler(logging.StreamHandler())  # TO REMOVE


def as_cuda_ndarray_variable(x):
    if hasattr(x, '_as_CudaNdarrayVariable'):
        return x._as_CudaNdarrayVariable()
    tensor_x = tensor.as_tensor_variable(x)
    return gpu_from_host(tensor_x)


def as_cuda_array(obj):
    if isinstance(obj, numpy.ndarray):
        return cuda_ndarray.cuda_ndarray.CudaNdarray(obj)
    elif isinstance(obj, cuda_ndarray.cuda_ndarray.CudaNdarray):
        return obj
    else:
        raise TypeError("Don't know how to cast to a CudaNdarray object")


class HostFromGpu(GpuOp):
    """
    Implement the transfer from gpu to the cpu.
    """
    def __eq__(self, other):
        return type(self) == type(other)

    def __hash__(self):
        return hash(type(self))

    def __str__(self):
        return 'HostFromGpu'

    def make_node(self, x):
        if not isinstance(x.type, CudaNdarrayType):
            raise TypeError("Expected a Theano variable with type "
                            "CudaNdarrayType. Got %s with type %s" % (x,
                                                                      x.type))
        return Apply(self, [x], [tensor.TensorType(dtype=x.dtype,
                                    broadcastable=x.broadcastable)()])

    def perform(self, node, inp, out):
        x, = inp
        z, = out
        z[0] = numpy.asarray(x)

    def grad(self, inputs, grads):
        gz, = grads
        return [gpu_from_host(gz)]

    def R_op(self, inputs, eval_points):
        ev, = eval_points
        if isinstance(ev, tensor.TensorType):
            return [gpu_from_host(ev)]
        else:
            return [ev]

    def infer_shape(self, node, xshp):
        return xshp

    def c_code(self, node, name, inputs, outputs, sub):
        inp = inputs[0]
        out = outputs[0]
        fail = sub['fail']
        return """
        Py_XDECREF(%(out)s);
        %(out)s = (PyArrayObject *) CudaNdarray_CreateArrayObj(%(inp)s);
        if(!%(out)s){
            %(fail)s;
        }
        """ % locals()

    def c_code_cache_version(self):
        return (2,)
host_from_gpu = HostFromGpu()


class GpuFromHost(GpuOp):
    """
    Implement the transfer from cpu to the gpu.
    """
    def __eq__(self, other):
        return type(self) == type(other)

    def __hash__(self):
        return hash(type(self))

    def __str__(self):
        return 'GpuFromHost'

    def make_node(self, x):
        if not isinstance(x.type, tensor.TensorType):
            raise TypeError("Expected a Theano variable with type "
                            "TensorType. Got %s with type %s" % (x,
                                                                 x.type))
        return Apply(self, [x], [CudaNdarrayType(broadcastable=x.broadcastable,
                                                 dtype=x.dtype)()])

    def perform(self, node, inp, out):
        x, = inp
        z, = out
        z[0] = type_support_filter(theano._asarray(x, dtype='float32'),
                                   tuple([0] * x.ndim), 0, z[0])

    def grad(self, inputs, grads):
        gz, = grads
        gz = as_cuda_ndarray_variable(gz)
        return [host_from_gpu(gz)]

    def R_op(self, inputs, eval_points):
        ev, = eval_points
        if isinstance(ev, CudaNdarrayType):
            return [host_from_gpu(ev)]
        else:
            return [ev]

    def infer_shape(self, node, xshp):
        return xshp

    def c_code(self, node, name, inputs, outputs, sub):
        inp = inputs[0]
        out = outputs[0]
        fail = sub['fail']
        return """
        int err = 0;
        Py_XDECREF(%(out)s);
        %(out)s = (CudaNdarray*) CudaNdarray_New();
        if(!%(out)s){
            %(fail)s;
        }
        err = CudaNdarray_CopyFromArray(%(out)s, %(inp)s);
        if(err){
            %(fail)s;
        }
        """ % locals()

    def c_code_cache_version(self):
        return (1,)

gpu_from_host = GpuFromHost()


class GpuElemwise(GpuOp):
    """
    Implement a generic elemwise on the gpu.
    """
    nin = property(lambda self: self.scalar_op.nin)
    nout = property(lambda self: self.scalar_op.nout)

    def __init__(self, scalar_op, inplace_pattern=None, sync=None):
        #TODO-- this looks like a bug-- either we should use the sync argument
        # or get rid of it, we shouldn't let the client think they can control
        #sync when they can't
        if inplace_pattern is None:
            inplace_pattern = {}
        sync = config.gpuelemwise.sync

        self.scalar_op = scalar_op

        self.inplace_pattern = inplace_pattern
        self.destroy_map = dict((o, [i]) for o, i in inplace_pattern.items())

        self.sync = sync

        self._rehash()

        self.src_generator = NaiveAlgo(self.scalar_op, sync=sync,
                                       inplace_pattern=self.inplace_pattern)

    def __getstate__(self):
        d = copy.copy(self.__dict__)
        d.pop('__epydoc_asRoutine', None)
        d.pop('_hashval')
        return d

    def __setstate__(self, d):
        self.__dict__.update(d)
        #old objects defaulted to sync behaviour
        self.sync = d.get('sync', True)
        self._rehash()

    def __eq__(self, other):
        return (type(self) == type(other) and
                self.scalar_op == other.scalar_op and
                self.inplace_pattern == other.inplace_pattern and
                self.sync == other.sync)

    def _rehash(self):
        items = self.inplace_pattern.items()
        items.sort()
        tuple_items = [k for k, v in items]
        for k, v in items:
            if isinstance(v, (tuple, list)):
                tuple_items += [tuple(v)]
            else:
                tuple_items += [v]
        tuple_items = tuple(tuple_items)
        h = (hash(type(self)) ^ hash(self.scalar_op) ^
             hash(tuple_items) ^ hash(self.sync))
        # don't change a code that has already been  computed for this object
        assert h == getattr(self, '_hashval', h)
        self._hashval = h

    def __hash__(self):
        return self._hashval

    def __str__(self):
        if self.inplace_pattern:
            items = self.inplace_pattern.items()
            items.sort()
            # We need to print the scalar_op, not only the its class name
            # to have the full definition of composite op.
            return "GpuElemwise{%s}%s" % (self.scalar_op, str(items))
        return "GpuElemwise{%s,no_inplace}" % (self.scalar_op)

    def __repr__(self):
        return self.__str__()

    def make_node(self, *inputs):
        _inputs = [as_cuda_ndarray_variable(i) for i in inputs]
        if self.nin > 0 and len(_inputs) != self.nin:
            raise TypeError('Wrong argument count', (self.nin, len(_inputs)))
        for i in _inputs[1:]:
            if i.type.ndim != inputs[0].type.ndim:
                raise TypeError('different ranks among inputs')

        # output is broadcastable only along dimensions where all
        # inputs are broadcastable
        broadcastable = []
        for d in xrange(_inputs[0].type.ndim):
            bcast_d = True
            for i in _inputs:
                if not i.type.broadcastable[d]:
                    bcast_d = False
                    break
            broadcastable.append(bcast_d)
        assert len(broadcastable) == _inputs[0].type.ndim

        otype = CudaNdarrayType(broadcastable=broadcastable)
        assert self.nout > 0
        return Apply(self, _inputs, [otype() for o in xrange(self.nout)])

    def c_support_code(self, *args, **kwargs):
        return self.src_generator.c_support_code(*args, **kwargs)

    def c_support_code_apply(self, *args, **kwargs):
        return self.src_generator.c_support_code_apply(*args, **kwargs)

    def c_code(self, *args, **kwargs):
        return self.src_generator.c_code(*args, **kwargs)

    def c_compile_args(self):
        #TODO: compile ptx file without constraint and then use the number of
        # registers required to inform the maximum number of threads per block.
        return ["--maxrregcount=32"]

    def c_code_cache_version(self):
        return self.src_generator.cache_version


class GpuDimShuffle(GpuOp):
    """
    Implement DimShuffle on the gpu.
    """
    def __init__(self, input_broadcastable, new_order):
        input_broadcastable = tuple(input_broadcastable)
        self.input_broadcastable = input_broadcastable
        new_order = tuple(new_order)
        self.new_order = new_order

        # list of dimensions of the input to drop
        self.drop = []
        # this maps i before dropping dimensions to j after dropping
        # dimensions so self.shuffle can be set properly later on
        i2j = {}
        j = 0
        for i, b in enumerate(input_broadcastable):
            if i not in new_order:
                # we want to drop this dimension because it's not a
                # value in new_order
                if b == 1:  # 1 aka True
                    self.drop.append(i)
                else:
                    # we cannot drop non-broadcastable dimensions
                    raise ValueError("You cannot drop a non-broadcastable"
                                     " dimension.",
                                     (input_broadcastable, new_order))
            else:
                i2j[i] = j
                j += 1

        # transposition of non-broadcastable dimensions This is how
        # the dimensions will be permuted, without accounting for the
        # extra 'x' broadcastable dimensions to insert.
        self.shuffle = [i2j[x] for x in new_order if x != 'x']

        # list of dimensions of the output that are broadcastable and
        # were not in the original input
        self.augment = [i for i, x in enumerate(new_order) if x == 'x']

        self.view_map = {0: [0]}

        self._rehash()

    def __getstate__(self):
        d = dict(self.__dict__)
        del d['_hashval']
        return d

    def __setstate__(self, d):
        self.__dict__.update(d)
        self._rehash()

    def make_node(self, input):
        ib = tuple(input.type.broadcastable)
        if not ib == self.input_broadcastable:
            raise TypeError(
                "The number of dimensions and/or broadcastable pattern of the"
                " input is incorrect for this op. Expected %s, got %s." %
                (self.input_broadcastable, ib))
        ob = []
        if not isinstance(input.type, CudaNdarrayType):
            raise TypeError("The input of a GpuDimshuffle must"
                            " be a CudaNdarray")
        for value in self.new_order:
            if value == 'x':
                ob.append(True)
            else:
                ob.append(ib[value])
        return Apply(self, [input], [CudaNdarrayType(broadcastable=ob)()])

    def __eq__(self, other):
        # it's probably not necessary to compare input_broadcastable
        return type(self) == type(other) \
            and self.new_order == other.new_order \
            and self.input_broadcastable == other.input_broadcastable

    def _rehash(self):
        self._hashval = (hash(type(self).__name__) ^
                         hash(type(self).__module__) ^
                         hash(self.new_order) ^
                         hash(self.input_broadcastable))

    def __hash__(self):
        return self._hashval

    def __str__(self):
        return "GpuDimShuffle{%s}" % ",".join(str(x) for x in self.new_order)

    def c_code(self, node, name, inp, out, sub):
        input, = inp
        res, = out
        basename = input + '__view_or_copy'

        nd_in = len(self.input_broadcastable)
        nd_out = len(self.new_order)
        sio = StringIO()
        fail = sub['fail']

        #check input
        print >> sio, """
        if (%(input)s->nd != %(nd_in)s)
        {
            PyErr_Format(PyExc_TypeError,
                         "required nd=%(nd_in)s, got nd=%%i", %(input)s->nd);
            %(fail)s;
        }
        """ % locals()

        #alloc an output
        print >> sio, """
        if (%(res)s && (%(res)s->nd == %(nd_out)s))
        {
            //re-use previously-allocated cnda
        }
        else
        {
            if (%(res)s)
            {
                if (CudaNdarray_set_nd(%(res)s, %(nd_out)s))
                {
                    Py_DECREF(%(res)s);
                    %(res)s = NULL;
                    %(fail)s;
                }
            }
            else
            {
                %(res)s = (CudaNdarray*) CudaNdarray_New(%(nd_out)s);
                if (NULL == %(res)s)
                {
                    %(fail)s;
                }
            }
        }
        """ % locals()

        print >> sio, """
        if (CudaNdarray_set_device_data(%(res)s,
                                        CudaNdarray_DEV_DATA(%(input)s),
                                        %(input)s))
        {
            // err message set
            Py_DECREF(%(res)s);
            %(res)s = NULL;
            %(fail)s;
        }
        """ % locals()

        #reassign the dimension and strides in the host pointers
        for i, o in enumerate(self.new_order):
            if o == 'x':
                #TODO: remove this assertion
                #      the correct thing to do is to insert a run-time check
                #      that the size in this dimension is 1
                assert node.outputs[0].type.broadcastable[i]
                print >> sio, """
        CudaNdarray_set_dim(%(res)s, %(i)s, 1);
        CudaNdarray_set_stride(%(res)s, %(i)s, 0);
                """ % locals()
            else:
                print >> sio, """
        CudaNdarray_set_dim(%(res)s, %(i)s,
                            CudaNdarray_HOST_DIMS(%(input)s)[%(o)s]);
        CudaNdarray_set_stride(%(res)s, %(i)s,
                               CudaNdarray_HOST_STRIDES(%(input)s)[%(o)s]);
                """ % locals()

        for i, o in enumerate(self.new_order):
            print >> sio, """
    //std::cerr << "GpuDimShuffle " << %(res)s << " str[%(i)s] = " << %(res)s->str[%(i)s] << "\\n";
            """ % locals()

        # copy the host dims and stride -> device
        if 0:
            print >> sio, """
            if (CudaNdarray_copy_structure_to_device(%(res)s))
            {
                //err msg set
                Py_DECREF(%(res)s);
                %(res)s = NULL;
                %(fail)s;
            }
            """ % locals()

        if 0:  # print full code to stdout
            print '--------------------------------------'
            print 'C_CODE'
            print ''
            print self
            print "IN BROAD", self.input_broadcastable
            print "NEW ORDER", self.new_order
            print "SHUFFLE", self.shuffle
            print "AUGMENT", self.augment
            print '------------'
            print ''
            print sio.getvalue()
            print '--------------------------------------'
            if 0:
                sys.exit()

        return sio.getvalue()

    def c_code_cache_version(self):
        return (1, 0)


class GpuCAReduce(GpuOp):
    """GpuCAReduce is a Reduction along some dimensions by a scalar op.

    The dimensions along which to reduce is specified by the
    `reduce_mask` that you pass to the constructor.  The `reduce_mask`
    is a tuple of booleans (actually integers 0 or 1) that specify for
    each input dimension, whether to reduce it (1) or not (0).

    For example, when scalar_op is a theano.scalar.basic.Add instance:

      - reduce_mask == (1,) sums a vector to a scalar

      - reduce_mask == (1,0) computes the sum of each column in a matrix

      - reduce_mask == (0,1) computes the sum of each row in a matrix

      - reduce_mask == (1,1,1) computes the sum of all elements in a 3-tensor.

    :note: any reduce_mask of all zeros is a sort of 'copy', and may
           be removed during graph optimization

    This Op is a work in progress.

    This op was recently upgraded from just GpuSum a general CAReduce. Not
    many code cases are supported for scalar_op being anything other than
    scal.Add instances yet.

    Important note: if you implement new cases for this op, be sure to
    benchmark them and make sure that they actually result in a speedup.
    GPUs are not especially well-suited to reduction operations so it is
    quite possible that the GPU might be slower for some cases.

    """

    def __init__(self, reduce_mask, scalar_op):
        self.reduce_mask = tuple(reduce_mask)
        self.scalar_op = scalar_op
        # used to make sure that calls to scalar op
        # have unique name arguments
        self._n_scalar_op_calls = 0

    def __eq__(self, other):
        return (type(self) == type(other) and
                self.reduce_mask == other.reduce_mask and
                self.scalar_op == other.scalar_op)

    def __hash__(self):
        return (hash(type(self)) ^
                hash(self.reduce_mask) ^
                hash(type(self.scalar_op)))

    def __str__(self):
        return "GpuCAReduce{%s}{%s}" % (
                str(self.scalar_op),
                ','.join(str(i) for i in self.reduce_mask)
                )

    def make_node(self, x):
        if (x.type.ndim != len(self.reduce_mask)):
            raise TypeError("x must have rank %i" % len(self.reduce_mask))
        o_broadcast = [x.type.broadcastable[i] for i
                       in xrange(x.type.ndim) if not self.reduce_mask[i]]
        return Apply(self, [x], [CudaNdarrayType(o_broadcast)()])

    """
    This method must be commented, because there's no way
    to communicate that it's OK to call for + but not for
    max
    def perform(self, node, inp, out):
        x, = inp
        z, = out
        # reduce_max is declared but does nothing but
        # raise NotImplementedError.
        # We can't call it here anyway because it hasn't
        # been added to the python bindings yet
        z[0] = x.reduce_sum(self.reduce_mask)
    """

    def supports_c_code(self, inputs):
        """ Returns True if the current op and reduce pattern
            has functioning C code """

        # If we don't even have the right method, we certainly
        # don't support the C code
        # (This is the test that used to be implemented by
        # local_gpu_sum)
        pattern = (''.join(str(i) for i in self.reduce_mask))
        if not hasattr(self, 'c_code_reduce_%s' % pattern):
            return False

        # Now that this is a general reduction op, we might
        # have a method for a pattern, but that pattern
        # might not be implemented for the current scalar op.
        # To detect this more complicated situation, we
        # make fake arguments to c_code, try to run them,
        # and see if NotImplementedError gets raised.

        node = self.make_node(*inputs)

        name = 'fake_name'

        inp = ['fake_input_name_%d' % i for i in xrange(len(inputs))]
        out = ['fake_output_name_%d' % i for i in xrange(len(node.outputs))]

        sub = {'fail': 'fake failure code'}

        try:
            self.c_code(node, name, inp, out, sub)
            self.c_support_code_apply(node, name)
        except NotImplementedError:
            return False
        return True

    def c_code(self, node, name, inp, out, sub):
        x, = inp
        z, = out

        nd_in = node.inputs[0].type.ndim
        nd_out = node.outputs[0].type.ndim

        assert nd_in - nd_out == sum(self.reduce_mask)

        sio = StringIO()
        fail = sub['fail']

        #check input
        print >> sio, """
        if (%(x)s->nd != %(nd_in)s)
        {
            PyErr_Format(PyExc_TypeError,
                         "required nd=%(nd_in)s, got nd=%%i", %(x)s->nd);
            %(fail)s;
        }
        """ % locals()

        # It might be nice to use a property of the op class to do this,
        # but tensor.elemwise.CAReduce has this exact same check so I guess
        # this is OK to do
        if self.scalar_op in [scal.minimum, scal.maximum]:
            conds = ["(CudaNdarray_HOST_DIMS(%s)[%d] == 0)" % (x, i)
                     for i in xrange(nd_in)
                     if self.reduce_mask[i]]
            assert len(conds) > 0
            cond = "(" + " || ".join(conds) + ")"
            print >> sio, """
            if %(cond)s
            {
                PyErr_Format(PyExc_ValueError," tried to reduce a 0-length axis.");
                %(fail)s;
            }
            """ %locals()

        #
        # alloc an output if we need one
        #

        # check the basics of out output
        print >> sio, """
        if (  !%(z)s
           || (%(z)s->nd != %(nd_out)s)
        """ % locals()

        #ensure that the output has the right non-reduced dimensions
        j = 0
        for i in xrange(nd_in):
            if not self.reduce_mask[i]:
                print >> sio, " || (CudaNdarray_HOST_DIMS(%(z)s)[%(j)s] != CudaNdarray_HOST_DIMS(%(x)s)[%(i)d]) " % locals()
                j += 1

        print >> sio, """
           )
        {
            """ % locals()
        if nd_out > 0:
            print >> sio, "int new_dims[%(nd_out)s]; " % locals()
        else:
            print >> sio, "int *new_dims=NULL; "

        j = 0
        for i in xrange(nd_in):
            if not self.reduce_mask[i]:
                print >> sio, 'new_dims[%(j)s] = CudaNdarray_HOST_DIMS(%(x)s)[%(i)s];' % locals()
                j += 1

        print >> sio, """
            Py_XDECREF(%(z)s);
            %(z)s = (CudaNdarray*) CudaNdarray_NewDims(%(nd_out)s, new_dims);
            if (NULL == %(z)s)
            {
                PyErr_Format(PyExc_RuntimeError, "Failed to allocate output");
                %(fail)s;
            }
        }
        """ % locals()

        # \begin bracket the reduction in a check that there is
        # actually work to do
        if getattr(self.scalar_op, 'identity', None) == 0:
            zero_shp = "cudaMemset(%(z)s->devdata, 0, CudaNdarray_SIZE(%(z)s) * sizeof(float))" % locals()
        #TODO: elif getattr(self.scalar_op, 'identity', None) == 1:
        else:
            zero_shp = """
            PyErr_Format(PyExc_NotImplementedError,
                         "GpuCAReduce not implemented when input shape is 0 for this scalar_op");
            %(fail)s;
            """ % locals()
        print >> sio, """
        if (CudaNdarray_SIZE(%(z)s) && ! CudaNdarray_SIZE(%(x)s)){
            %(zero_shp)s;
        }
        else if (CudaNdarray_SIZE(%(z)s))
        {
        """ % locals()

        #
        # Now perform the reduction
        #

        if all(i == 1 for i in self.reduce_mask):
            #check if the tensor is ccontiguous, if true, use the c_code_reduce_ccontig code.
            #TODO: check if we are ccontiguous when we un-dimshuffle
            #TODO: if only some dims are ccontiguous, call version with less dims.
            print >> sio, 'if(CudaNdarray_is_c_contiguous(%(x)s)){'%locals()
            self.c_code_reduce_ccontig(sio, node, name, x, z, fail)
            print >> sio, "}else{"
            getattr(self, 'c_code_reduce_%s'%(''.join(
                str(i) for i in self.reduce_mask)))(sio, node, name, x, z, fail)
            print >> sio, "}"
        else:
            getattr(self, 'c_code_reduce_%s'%(''.join(
                str(i) for i in self.reduce_mask)))(sio, node, name, x, z, fail)

        # \end bracket the reduction ...
        print >> sio, """
        }
        """ % locals()

        return sio.getvalue()

    def _makecall(self, node, name, x, z, fail, pattern=None):
        """Return a string for making a kernel call.

            The return value looks something like:

            .. code-block:: c

                if (verbose)
                    printf("running kernel_reduce_10_%(name)s\\n");
                int n_shared = sizeof(float) * n_threads.x * n_threads.y * n_threads.z;
                kernel_reduce_10_%(name)s<<<n_blocks, n_threads,
                                                n_shared>>>(
                        CudaNdarray_HOST_DIMS(%(x)s)[0],
                        CudaNdarray_HOST_DIMS(%(x)s)[1],
                        CudaNdarray_DEV_DATA(%(x)s),
                        CudaNdarray_HOST_STRIDES(%(x)s)[0],
                        CudaNdarray_HOST_STRIDES(%(x)s)[1],
                        CudaNdarray_DEV_DATA(%(z)s),
                        CudaNdarray_HOST_STRIDES(%(z)s)[0]
                        );
                CNDA_THREAD_SYNC;
                if (cudaSuccess != cudaGetLastError())
                {
                    PyErr_Format(PyExc_RuntimeError, "Cuda error: ... );
                    %(fail)s;
                }
        """
        sio = StringIO()
        if pattern is None:
            pattern = ''.join(str(c) for c in self.reduce_mask)
        ndim = len(self.reduce_mask)
        nd_out = ndim - sum(self.reduce_mask)
        print >> sio, """
            if (verbose)
                printf("running kernel_reduce_%(pattern)s_%(name)s\\n");
            int n_shared = sizeof(float) * n_threads.x * n_threads.y * n_threads.z;
            if (verbose>1)
                printf("n_threads.x=%%d, n_threads.y=%%d, n_threads.z=%%d,"
                       " nb_threads=%%d, n_blocks.x=%%d, n_blocks.y=%%d,"
                       " nb_block=%%d, n_shared=%%d\\n",
                                  n_threads.x,n_threads.y,n_threads.z,
                                  n_threads.x*n_threads.y*n_threads.z,
                                  n_blocks.x,n_blocks.y,
                                  n_blocks.x*n_blocks.y, n_shared);
            kernel_reduce_%(pattern)s_%(name)s<<<n_blocks, n_threads, n_shared>>>(
            """ % locals()
        for i in xrange(ndim):
            print >> sio, """
                    CudaNdarray_HOST_DIMS(%(x)s)[%(i)s],
            """ % locals()
        print >> sio, """
                    CudaNdarray_DEV_DATA(%(x)s)
            """ % locals()
        for i in xrange(ndim):
            print >> sio, """
                    ,CudaNdarray_HOST_STRIDES(%(x)s)[%(i)s]
            """ % locals()
        print >> sio, """
                    ,CudaNdarray_DEV_DATA(%(z)s)
            """ % locals()
        for i in xrange(nd_out):
            print >> sio, """
                    ,CudaNdarray_HOST_STRIDES(%(z)s)[%(i)s]
            """ % locals()

        shapes_format = "shape=(%s)" % ",".join(["%d"] * node.inputs[0].ndim)
        shapes_data = ",".join(["CudaNdarray_HOST_DIMS(%s)[%d]" % (x, i)
                                for i in range(node.inputs[0].ndim)])
        print >> sio, """
                    );
            CNDA_THREAD_SYNC;
            cudaError_t sts = cudaGetLastError();
            if (cudaSuccess != sts)
            {
                PyErr_Format(PyExc_RuntimeError,
                    "Cuda error: %%s: %%s."
                    " (grid: %%i x %%i; block: %%i x %%i x %%i)"
                    " %(shapes_format)s \\n",
                    "kernel_reduce_%(pattern)s_%(name)s",
                    cudaGetErrorString(sts),
                    n_blocks.x,
                    n_blocks.y,
                    n_threads.x,
                    n_threads.y,
                    n_threads.z,
                    %(shapes_data)s);
                %(fail)s;
            }
        """ % locals()
        return sio.getvalue()

    def _k_decl(self, node, nodename, pattern=None,
                ndim=None, reduce_mask=None):
        """Return a string to declare a kernel function

        The result will look something like this:

        .. code-block:: c

            static __global__ void kernel_reduce_110_%(nodename)s(
                    const int d0,
                    const int d1,
                    const int d2,
                    const float *A,
                    const int sA0,
                    const int sA1,
                    const int sA2,
                    float * Z,
                    const int sZ0)

            Since the nodename is unique, we don't need to put the name
            of the scalar_op in here.

        """
        if reduce_mask is None:
            reduce_mask = self.reduce_mask
        if ndim is None:
            ndim = len(reduce_mask)
        if pattern is None:
            pattern = ''.join(str(i) for i in reduce_mask)
        sio = StringIO()

        print >> sio, """
            static __global__ void kernel_reduce_%(pattern)s_%(nodename)s(
        """ % locals()
        for i in xrange(ndim):
            print >> sio, """
                    const int d%(i)s,
        """ % locals()
        print >> sio, """
                    const float *A,
        """ % locals()
        for i in xrange(ndim):
            print >> sio, """
                    const int sA%(i)s,
        """ % locals()
        print >> sio, """
                    float * Z
        """ % locals()
        for i in xrange(ndim - sum(reduce_mask)):
            print >> sio, """
                    , const int sZ%(i)s
        """ % locals()
        print >> sio, ")"
        return sio.getvalue()

    def _k_init(self, *args):
        return """
                const int threadCount = blockDim.x * blockDim.y * blockDim.z;
                const int threadNum = threadIdx.z * blockDim.x * blockDim.y
                + threadIdx.y * blockDim.x + threadIdx.x;
                extern __shared__ float buf[];
                float myresult = 0.0f;

                //This is caught in cuda/init.py when we init the gpu. I keep
                //it here to ease finding code that rely on this.
                if (warpSize != 32)
                {
                    Z[0] = -666;
                    return;
                }

        """

    def _assign_init(self, first_item):
        """
        This return the initial value for myresult.
        If the scalar op have an identity value, return it.

        Otherwise, check that the scalar op is maximum or minimum
        and return first_item. It should be the first element of the reduction.
        As the maximum and minimum of the same value don't change, this work.
        """
        if hasattr(self.scalar_op, 'identity'):
            return str(self.scalar_op.identity)
        else:
            assert isinstance(self.scalar_op, (scal.Maximum,
                                               scal.Minimum))
            return first_item

    def _assign_reduce(self, node, name, left, right, sub):
        """
            node: the node argument to this op's c_code
            name: the name argument to this op's c_code
            left: a C code string identifying an lvalue
            right: a C code string identifying an expression
            sub: the sub argument to this op's c_code

            returns C code to reduce left and right, assigning the
            result to left."""

        x, = node.inputs

        dtype = x.dtype

        dummy_left = scal.Scalar(dtype=dtype)()
        dummy_right = scal.Scalar(dtype=dtype)()

        dummy_node = self.scalar_op.make_node(dummy_left, dummy_right)

        dummy_name = name + '_scalar_op' + str(self._n_scalar_op_calls)
        self._n_scalar_op_calls += 1

        return self.scalar_op.c_code(dummy_node, dummy_name, (left, right),
                                     (left,), sub)

    def _k_reduce_buf(self, z_pos, node, name, sub):
        """
        WRITEME

        node, name, sub: these should be passed through from the original
        call to c_code
        """

        # This code (the code in new_version) is currently ignored.
        # Code produced later in this function is returned instead.
        # The code here works with all nvidia driver
        # But only for powers or multiples of 2!
        new_version = """
        __syncthreads(); // some kernel do multiple reduction.
        buf[threadNum] = myresult;
        __syncthreads();


        if (threadNum >= ((threadCount >> 1) * 2))
        {
            int idx = threadNum - (threadCount >> 1) * 2;"""

        new_version += self._assign_reduce(node, name, 'buf[idx]','buf[threadNum]', sub)

        new_version += """
        }
        __syncthreads();

        // Works for power of 2 only.
        int nTotalThreads = threadCount; // Total number of active threads
        while(nTotalThreads > 1)
        {
            int halfPoint = (nTotalThreads >> 1);        // divide by two
            // only the first half of the threads will be active.

            if (threadNum < halfPoint)
            {
              // Get the shared value stored by another thread
              float temp = buf[threadNum + halfPoint];
              """

        new_version += self._assign_reduce(node, name,
                                           'buf[threadNum]', 'temp', sub)

        new_version += """
            }
            __syncthreads();

            nTotalThreads = (nTotalThreads >> 1);        // divide by two.
        }
            __syncthreads();

        if (threadNum == 0)
        {
            %(z_pos)s = buf[0];
        }
            __syncthreads();"""

        new_version = new_version % locals()

        current_version = """
        __syncthreads(); // some kernel do multiple reduction.
        buf[threadNum] = myresult;
        __syncthreads();

        // rest of function is handled by one warp
        if (threadNum < warpSize)
        {
            //round up all the partial sums into the first `warpSize` elements
            for (int i = threadNum + warpSize; i < threadCount; i += warpSize)
            {
                """
        current_version += self._assign_reduce(node, name,
                                               'myresult', 'buf[i]', sub) + """
            }
            buf[threadNum] = myresult;
        /*Comment this optimization as it don't work on Fermi GPU.
        TODO: find why it don't work or put the GPU compute capability into the version
            // no sync because only one warp is running
            if(threadCount >32)
            {"""
        for num in [16, 8, 4, 2, 1]:
            current_version += self._assign_reduce(node, name,
                                                   'buf[threadNum]',
                                                   'buf[threadNum+%d]' % num,
                                                   sub)
        current_version += """
                if (threadNum == 0)
                {
                    %(z_pos)s = buf[0];
                }

            }
            else */
            if (threadNum < 16)
            {
                //reduce so that threadNum 0 has the reduction of everything
                """
        for num in [16, 8, 4, 2, 1]:
            this_if = "if (threadNum + %d < threadCount) " % num + \
                self._assign_reduce(node, name,
                                    'buf[threadNum]','buf[threadNum+%d]' % num,
                                    sub)
            current_version += this_if
        current_version += """
                if (threadNum == 0)
                {
                    %(z_pos)s = buf[0];
                }
            }
        }
        """

        current_version = current_version % locals()

        return current_version

    #Threads must be organized as: threadNum%nb_reduce correspond to the same sum
    #nb_reduce<=warpSize
    def _k_reduce_buf_multiple(self, z_pos, node, name, nb_reduce):
        reduce_fct = self._assign_reduce(node, name, 'myresult', 'buf[i]', {})
        return """
        __syncthreads(); // some kernel do multiple reduction.
        buf[threadNum] = myresult;
        __syncthreads();

        // rest of function is handled by one warp
        if (threadNum < %(nb_reduce)s)
        {
            //round up all the partial sums into the first `nb_reduce` elements
            for (int i = threadNum + %(nb_reduce)s; i < threadCount; i += %(nb_reduce)s)
            {
                %(reduce_fct)s;
            }
            %(z_pos)s = myresult;
        }
        """ % locals()

    def c_code_reduce_ccontig(self, sio, node, name, x, z, fail):
        """
        WRITEME
        IG: I believe, based on how this is called in c_code, that it
        is for the case where we are reducing on all axes and x is
        C contiguous.
        """
        if getattr(self.scalar_op, 'identity', None) == 0:
            zero_shp = "cudaMemset(%(z)s->devdata, 0, CudaNdarray_SIZE(%(z)s) * sizeof(float))" % locals()
        #TODO: elif getattr(self.scalar_op, 'identity', None) == 1:
        else:
            zero_shp = """
            PyErr_Format(PyExc_NotImplementedError,
                         "GpuCAReduce not implemented when input shape is 0 for this scalar_op");
            %(fail)s;
            """ % locals()

        print >> sio, """
        {
          if(CudaNdarray_SIZE(%(x)s)==0){
            %(zero_shp)s;
          }else{
            int verbose = 0;
            dim3 n_threads(
                    std::min(CudaNdarray_SIZE(%(x)s),
                            NUM_VECTOR_OP_THREADS_PER_BLOCK));
            dim3 n_blocks(1);
            if (verbose) printf("running kernel_reduce_ccontig_%(name)s"
                                " n_threads.x=%%d, size=%%d, ndim=%%d\\n",
                                n_threads.x,CudaNdarray_SIZE(%(x)s),%(x)s->nd);
            int n_shared = sizeof(float) * n_threads.x;
            kernel_reduce_ccontig_%(name)s<<<n_blocks, n_threads, n_shared>>>(
                    CudaNdarray_SIZE(%(x)s),
                    CudaNdarray_DEV_DATA(%(x)s),
                    CudaNdarray_DEV_DATA(%(z)s));
            CNDA_THREAD_SYNC;
            cudaError_t sts = cudaGetLastError();
            if (cudaSuccess != sts)
            {
                PyErr_Format(PyExc_RuntimeError,
                             "Cuda error: %%s: %%s."
                             " (grid: %%i x %%i; block: %%i x %%i x %%i)\\n",
                    "kernel_reduce_ccontig_%(name)s",
                    cudaGetErrorString(sts),
                    n_blocks.x,
                    n_blocks.y,
                    n_threads.x,
                    n_threads.y,
                    n_threads.z);
                %(fail)s;
            }
         }
        }
        """ % locals()

    def c_code_reduce_1(self, sio, node, name, x, z, fail):
        makecall = self._makecall(node, name, x, z, fail)
        print >> sio, """
        {
            int verbose = 0;
            dim3 n_threads(
                    std::min(CudaNdarray_HOST_DIMS(%(x)s)[0],
                            NUM_VECTOR_OP_THREADS_PER_BLOCK));
            dim3 n_blocks(1);
            %(makecall)s
        }
        """ % locals()

    def c_code_reduce_11(self, sio, node, name, x, z, fail):
        makecall = self._makecall(node, name, x, z, fail)
        print >> sio, """
        {
            int verbose = 0;
            dim3 n_threads(
                    std::min(CudaNdarray_HOST_DIMS(%(x)s)[1],
                            NUM_VECTOR_OP_THREADS_PER_BLOCK));
            while (n_threads.y * n_threads.x <= NUM_VECTOR_OP_THREADS_PER_BLOCK) ++n_threads.y;
            n_threads.y -= 1;
            if (n_threads.y > CudaNdarray_HOST_DIMS(%(x)s)[0])
                n_threads.y = CudaNdarray_HOST_DIMS(%(x)s)[0];

            dim3 n_blocks(1);
            %(makecall)s
        }
        """ % locals()

    def c_code_reduce_01X(self, sio, node, name, x, z, fail, N):
        """
        :param N: the number of 1 in the pattern N=1 -> 01, N=2 -> 011 N=3 ->0111
                  Work for N=1,2,3
        """

        assert N in [1, 2, 3]
        makecall = self._makecall(node, name, x, z, fail)
        N_pattern = ''.join(['1'] * N)
        param_dim = ",".join(["CudaNdarray_HOST_DIMS(%s)[%d]" % (x, i)
                              for i in xrange(N + 1)])
        strides_dim = ",".join(["CudaNdarray_HOST_STRIDES(%s)[%d]"
                                % (x, i) for i in xrange(N + 1)])

        threads_y = """
            //get as many y threads as we can fit
            while (n_threads.x * (n_threads.y+1) <= NUM_VECTOR_OP_THREADS_PER_BLOCK)
            {
                if (n_threads.y < CudaNdarray_HOST_DIMS(%(x)s)[%(N)s-1])
                    n_threads.y += 1;
                else
                    break;
            }""" % locals()

        threads_z = """
            //get as many z threads as we can fit
            while (n_threads.x * n_threads.y * (n_threads.z+1) <= NUM_VECTOR_OP_THREADS_PER_BLOCK)
            {
                if (n_threads.z < CudaNdarray_HOST_DIMS(%(x)s)[%(N)s-2])
                    n_threads.z += 1;
                else
                    break;
            }""" % locals()

        if len(self.reduce_mask) == 2:
            threads_y = ''
            threads_z = ''

        if len(self.reduce_mask) == 3:
            threads_z = ''

        print >> sio, """
        {
            int verbose = 0;
            dim3 n_threads(
                    std::min(CudaNdarray_HOST_DIMS(%(x)s)[%(N)s],
                            NUM_VECTOR_OP_THREADS_PER_BLOCK));
            %(threads_y)s
            %(threads_z)s
            dim3 n_blocks(std::min(CudaNdarray_HOST_DIMS(%(x)s)[0],
                                   NUM_VECTOR_OP_BLOCKS));
            %(makecall)s
        }
        """ % locals()

    def c_code_reduce_01(self, sio, node, name, x, z, fail):
        self.c_code_reduce_01X(sio, node, name, x, z, fail, 1)

    def c_code_reduce_011(self, sio, node, name, x, z, fail):
        self.c_code_reduce_01X(sio, node, name, x, z, fail, 2)

    def c_code_reduce_0111(self, sio, node, name, x, z, fail):
        self.c_code_reduce_01X(sio, node, name, x, z, fail, 3)

    def c_code_reduce_10(self, sio, node, name, x, z, fail):
        print >> sio, """
        {
            int verbose = 0;
            dim3 n_threads(
                    std::min(CudaNdarray_HOST_DIMS(%(x)s)[0],
                            NUM_VECTOR_OP_THREADS_PER_BLOCK));
            dim3 n_blocks(1,
                std::min(CudaNdarray_HOST_DIMS(%(x)s)[1],
                    NUM_VECTOR_OP_BLOCKS));
            if (verbose) {
              fprintf(stderr,
                "running kernel_reduce_10_%(name)s n_blocks=(%%i,%%i)\\n",
                n_blocks.x,
                n_blocks.y);
            }
            assert( CudaNdarray_HOST_DIMS(%(x)s)[1] == CudaNdarray_HOST_DIMS(%(z)s)[0]);
            int n_shared = sizeof(float) * n_threads.x;
            kernel_reduce_010_%(name)s<<<n_blocks, n_threads, n_shared>>>(
                    1,
                    CudaNdarray_HOST_DIMS(%(x)s)[0],
                    CudaNdarray_HOST_DIMS(%(x)s)[1],
                    CudaNdarray_DEV_DATA(%(x)s),
                    1,
                    CudaNdarray_HOST_STRIDES(%(x)s)[0],
                    CudaNdarray_HOST_STRIDES(%(x)s)[1],
                    CudaNdarray_DEV_DATA(%(z)s),
                    1,
                    CudaNdarray_HOST_STRIDES(%(z)s)[0]
                    );
            CNDA_THREAD_SYNC;
            cudaError_t sts = cudaGetLastError();
            if (cudaSuccess != sts)
            {
                PyErr_Format(PyExc_RuntimeError,
                    "Cuda error: %%s: %%s."
                    " (grid: %%i x %%i; block: %%i x %%i x %%i)\\n",
                    "kernel_reduce_010_%(name)s",
                    cudaGetErrorString(sts),
                    n_blocks.x,
                    n_blocks.y,
                    n_threads.x,
                    n_threads.y,
                    n_threads.z);
                %(fail)s;
            }
        }
        """ % locals()

    def c_code_reduce_010(self, sio, node, name, x, z, fail):
        makecall = self._makecall(node, name, x, z, fail)
        makecall_inner = self._makecall(node, name, x, z, fail,
                                        pattern="010_inner")
        pattern = ''.join(str(i) for i in self.reduce_mask)
        print >> sio, """
        {
            //int n_summations = CudaNdarray_HOST_DIMS(%(x)s)[0] * CudaNdarray_HOST_DIMS(%(x)s)[2];

            //if ((n_summations >= 15 * 32) && (CudaNdarray_HOST_DIMS(%(x)s)[2]>=16))
            if (1) // if the alternative is less buggy, consider not using this branch
            {
                // If there are a lot of summations to do, then we can use simple parallelization -
                // use each thread to do one sum.

                // we might as well launch blocks of 32 threads because that's the warp size.
                // we could schedule more threads if we were maxing out the gridsize below, but
                // the gridsize is way more than the physical hardware and I think 32 threads
                // on a huge grid is enough to fully use the hardware.
                dim3 n_threads(32,1,1);

                // We kindof reshape the input implicitly to something 4D:
                //  the shape A,B,C    ->   A, B, D, E
                //  where C <= D*E < C+32
                //  where E==32

                int A = CudaNdarray_HOST_DIMS(%(x)s)[0];
                int B = CudaNdarray_HOST_DIMS(%(x)s)[1];
                int C = CudaNdarray_HOST_DIMS(%(x)s)[2];
                int D = C/32;
                if (32*D < C) D+= 1;
                assert ((C <= 32*D) && (32*D < C+32));

                // The gridsize would ideally be (A, D).  But we do the following logic to make
                // sure we don't ask for a grid that is too big.
                dim3 n_blocks(A,D);
                if (n_blocks.x > NUM_VECTOR_OP_BLOCKS) n_blocks.x = NUM_VECTOR_OP_BLOCKS;
                if (n_blocks.x*n_blocks.y > NUM_VECTOR_OP_BLOCKS) n_blocks.y = NUM_VECTOR_OP_BLOCKS/n_blocks.x;
                int n_shared = 0;
                kernel_reduce_010_AD_%(name)s<<<n_blocks, n_threads, n_shared>>>(
                A,B,C,D,
                        CudaNdarray_DEV_DATA(%(x)s),
                        CudaNdarray_HOST_STRIDES(%(x)s)[0],
                        CudaNdarray_HOST_STRIDES(%(x)s)[1],
                        CudaNdarray_HOST_STRIDES(%(x)s)[2],
                        CudaNdarray_DEV_DATA(%(z)s),
                        CudaNdarray_HOST_STRIDES(%(z)s)[0],
                        CudaNdarray_HOST_STRIDES(%(z)s)[1]
                        );
                CNDA_THREAD_SYNC;
                cudaError_t sts = cudaGetLastError();
                if (cudaSuccess != sts)
                {
                    PyErr_Format(PyExc_RuntimeError,
                        "Cuda error: %%s: %%s."
                        " (grid: %%i x %%i; block: %%i x %%i x %%i)\\n",
                        "kernel_reduce_010_%(name)s",
                        cudaGetErrorString(sts),
                        n_blocks.x,
                        n_blocks.y,
                        n_threads.x,
                        n_threads.y,
                        n_threads.z);
                    %(fail)s;
                }
            }
            else
            {
                int verbose = 2;

                  dim3 n_threads(std::min(32,CudaNdarray_HOST_DIMS(%(x)s)[2]));
                  while(    (n_threads.x*(n_threads.y+1)<=NUM_VECTOR_OP_THREADS_PER_BLOCK)
                         && (n_threads.y<CudaNdarray_HOST_DIMS(%(x)s)[1])){
                      n_threads.y++;
                  }

                  dim3 n_blocks(std::min(CudaNdarray_HOST_DIMS(%(x)s)[0],
                                (int)NUM_VECTOR_OP_BLOCKS));
                  n_blocks.y = std::min(
                      ceil_intdiv(CudaNdarray_HOST_DIMS(%(x)s)[2],(int)n_threads.x),
                      (int)(NUM_VECTOR_OP_BLOCKS / n_blocks.x)
                      );
                if(std::min(std::min(CudaNdarray_HOST_STRIDES(%(x)s)[0],
                                     CudaNdarray_HOST_STRIDES(%(x)s)[1]),
                            CudaNdarray_HOST_STRIDES(%(x)s)[2])
                   ==CudaNdarray_HOST_STRIDES(%(x)s)[2]
                  && n_blocks.y==ceil_intdiv(CudaNdarray_HOST_DIMS(%(x)s)[2],(int)n_threads.x)){
                  if(verbose>1)
                    printf("n_block.x.1=%%d, n_block.x.2=%%d, n_block.y.1=%%d, n_block.y.2=%%d,\\n",
                           CudaNdarray_HOST_DIMS(%(x)s)[0],NUM_VECTOR_OP_BLOCKS,
                           ceil_intdiv(CudaNdarray_HOST_DIMS(%(x)s)[2],(int)n_threads.x),
                                       (int)(NUM_VECTOR_OP_BLOCKS / n_blocks.x));
                  assert(n_threads.x<=32);
                  %(makecall_inner)s
                }else{
                  n_threads.x = std::min(CudaNdarray_HOST_DIMS(%(x)s)[1],
                                  (int)NUM_VECTOR_OP_THREADS_PER_BLOCK);
                  n_blocks.x = std::min(CudaNdarray_HOST_DIMS(%(x)s)[0], (int)NUM_VECTOR_OP_BLOCKS);
                  n_blocks.y = std::min(
                      CudaNdarray_HOST_DIMS(%(x)s)[2],
                      (int)(NUM_VECTOR_OP_BLOCKS / n_blocks.x)
                      );
                  %(makecall)s
                }
                CNDA_THREAD_SYNC;
                cudaError_t sts = cudaGetLastError();
                if (cudaSuccess != sts)
                {
                    PyErr_Format(PyExc_RuntimeError, "Cuda error: %%s: %%s. (grid: %%i x %%i; block: %%i x %%i x %%i)\\n",
                        "kernel_reduce_%(pattern)s_%(name)s",
                        cudaGetErrorString(sts),
                        n_blocks.x,
                        n_blocks.y,
                        n_threads.x,
                        n_threads.y,
                        n_threads.z);
                    %(fail)s;
                }
            }
        }
        """ % locals()

    def c_code_reduce_0101(self, sio, node, name, x, z, fail):
        makecall = self._makecall(node, name, x, z, fail)
        print >> sio, """
        {
            int verbose = 0;
            dim3 n_threads(
                    std::min(CudaNdarray_HOST_DIMS(%(x)s)[3],
                            NUM_VECTOR_OP_THREADS_PER_BLOCK));
            while (n_threads.x * n_threads.y <= NUM_VECTOR_OP_THREADS_PER_BLOCK)
            {
                if (n_threads.y > CudaNdarray_HOST_DIMS(%(x)s)[1]) break;
                n_threads.y += 1;
            }
            n_threads.y -= 1;
            dim3 n_blocks(CudaNdarray_HOST_DIMS(%(x)s)[0], CudaNdarray_HOST_DIMS(%(x)s)[2]);
            %(makecall)s
        }
        """ % locals()

    def c_code_reduce_100(self, sio, node, name, x, z, fail):
        makecall = self._makecall(node, name, x, z, fail)
        # use threadIdx.x for i0
        # use blockIdx.x for i1
        # use blockIdx.y for i2
        print >> sio, """
        {
            int verbose = 0;
            dim3 n_threads(
                    std::min(CudaNdarray_HOST_DIMS(%(x)s)[0],
                            NUM_VECTOR_OP_THREADS_PER_BLOCK));
            dim3 n_blocks(std::min(CudaNdarray_HOST_DIMS(%(x)s)[1], NUM_VECTOR_OP_BLOCKS));
            while (n_blocks.x * (n_blocks.y+1) <= NUM_VECTOR_OP_BLOCKS && n_blocks.y <= CudaNdarray_HOST_DIMS(%(x)s)[2])
            {
                n_blocks.y += 1;
            }
            %(makecall)s
        }
        """ % locals()

    def c_code_reduce_110(self, sio, node, name, x, z, fail):
        makecall = self._makecall(node, name, x, z, fail)
        print >> sio, """
        {
            int verbose = 0;
            dim3 n_threads(
                    std::min(CudaNdarray_HOST_DIMS(%(x)s)[1],
                            NUM_VECTOR_OP_THREADS_PER_BLOCK));
            while (n_threads.x*n_threads.y <= NUM_VECTOR_OP_THREADS_PER_BLOCK)
            {
                if (n_threads.y > CudaNdarray_HOST_DIMS(%(x)s)[0])
                    break;
                n_threads.y += 1;
            }
            n_threads.y -= 1;

            dim3 n_blocks(CudaNdarray_HOST_DIMS(%(x)s)[2]);
            %(makecall)s
        }
        """ % locals()

    def c_code_reduce_001(self, sio, node, name, x, z, fail):
        makecall = self._makecall(node, name, x, z, fail)
        print >> sio, """
        {
            int verbose = 0;
            dim3 n_threads(
                    std::min(CudaNdarray_HOST_DIMS(%(x)s)[2],
                            NUM_VECTOR_OP_THREADS_PER_BLOCK));
            dim3 n_blocks(
                    std::min(CudaNdarray_HOST_DIMS(%(x)s)[0],
                        NUM_VECTOR_OP_BLOCKS));
            while (n_blocks.x * n_blocks.y <= NUM_VECTOR_OP_BLOCKS)
            {
                if (n_blocks.y > CudaNdarray_HOST_DIMS(%(x)s)[1])
                    break;
                n_blocks.y += 1;
            }
            n_blocks.y -= 1;
            %(makecall)s
        }
        """ % locals()

    def c_code_reduce_111(self, sio, node, name, x, z, fail):
        makecall = self._makecall(node, name, x, z, fail)
        print >> sio, """
        {
            int verbose = 0;
            dim3 n_threads(
                    std::min(CudaNdarray_HOST_DIMS(%(x)s)[2],
                            NUM_VECTOR_OP_THREADS_PER_BLOCK));

            //get as many y threads as we can fit
            while (n_threads.x * n_threads.y <= NUM_VECTOR_OP_THREADS_PER_BLOCK)
            {
                if (n_threads.y > CudaNdarray_HOST_DIMS(%(x)s)[1])
                    break;
                n_threads.y += 1;
            }
            n_threads.y -= 1;

            //get as many z threads as we can fit
            while (n_threads.x * n_threads.y * n_threads.z <= NUM_VECTOR_OP_THREADS_PER_BLOCK)
            {
                if (n_threads.z > CudaNdarray_HOST_DIMS(%(x)s)[0])
                    break;
                n_threads.z += 1;
            }
            n_threads.z -= 1;

            dim3 n_blocks(1,1,1);
            %(makecall)s
        }
        """ % locals()

    def c_code_reduce_0011(self, sio, node, name, x, z, fail):
        makecall = self._makecall(node, name, x, z, fail)
        print >> sio, """
        {
            int verbose = 0;

            dim3 n_blocks(
                    std::min(CudaNdarray_HOST_DIMS(%(x)s)[0],
                        NUM_VECTOR_OP_BLOCKS));

            while (n_blocks.x * n_blocks.y <= NUM_VECTOR_OP_BLOCKS &&
                   n_blocks.y < CudaNdarray_HOST_DIMS(%(x)s)[1])
            {
                n_blocks.y += 1;
            }

            dim3 n_threads(
                    std::min(CudaNdarray_HOST_DIMS(%(x)s)[3],
                            NUM_VECTOR_OP_THREADS_PER_BLOCK));
            while (n_threads.x * n_threads.y <= NUM_VECTOR_OP_THREADS_PER_BLOCK
                   && n_threads.y < CudaNdarray_HOST_DIMS(%(x)s)[2]
                   && n_threads.x * n_threads.y * sizeof(float) <=(15*1024-200))
            {
                n_threads.y += 1;
            }

            %(makecall)s
        }
        """ % locals()

    def c_code_reduce_1111(self, sio, node, name, x, z, fail):
        makecall = self._makecall(node, name, x, z, fail)
        print >> sio, """
        {
            int verbose = 0;
            dim3 n_threads(
                    std::min(CudaNdarray_HOST_DIMS(%(x)s)[2],
                            NUM_VECTOR_OP_THREADS_PER_BLOCK));

            //get as many y threads as we can fit
            while (n_threads.x * n_threads.y <= NUM_VECTOR_OP_THREADS_PER_BLOCK)
            {
                if (n_threads.y > CudaNdarray_HOST_DIMS(%(x)s)[1])
                    break;
                n_threads.y += 1;
            }
            n_threads.y -= 1;

            //get as many z threads as we can fit
            while (n_threads.x * n_threads.y * n_threads.z <= NUM_VECTOR_OP_THREADS_PER_BLOCK)
            {
                if (n_threads.z > CudaNdarray_HOST_DIMS(%(x)s)[0])
                    break;
                n_threads.z += 1;
            }
            n_threads.z -= 1;

            dim3 n_blocks(1,1,1);
            %(makecall)s
        }
        """ % locals()

    def c_code_reduce_1011(self, sio, node, name, x, z, fail):
        makecall = self._makecall(node, name, x, z, fail)
        print >> sio, """
        {
            int verbose = 0;
            dim3 n_threads(
                    std::min(CudaNdarray_HOST_DIMS(%(x)s)[3],
                            NUM_VECTOR_OP_THREADS_PER_BLOCK));

            while (n_threads.x * (n_threads.y+1) <= NUM_VECTOR_OP_THREADS_PER_BLOCK) ++n_threads.y;
            if (n_threads.y > CudaNdarray_HOST_DIMS(%(x)s)[2])
                n_threads.y = CudaNdarray_HOST_DIMS(%(x)s)[2];

            while (n_threads.x * n_threads.y * (n_threads.z+1) <= NUM_VECTOR_OP_THREADS_PER_BLOCK) ++n_threads.z;
            if (n_threads.z > 64)
                n_threads.z = 64;
            if (n_threads.z > CudaNdarray_HOST_DIMS(%(x)s)[0])
                n_threads.z = CudaNdarray_HOST_DIMS(%(x)s)[0];

            dim3 n_blocks(CudaNdarray_HOST_DIMS(%(x)s)[1]);
            %(makecall)s
        }
        """ % locals()

    def c_code_cache_version_apply(self, node):
        version = [7]  # the version corresponding to the c code in this Op

        # now we insert versions for the ops on which we depend...
        scalar_node = Apply(self.scalar_op,
                [Scalar(dtype=input.type.dtype)() for input in node.inputs],
                [Scalar(dtype=output.type.dtype)() for output in node.outputs])
        version.extend(self.scalar_op.c_code_cache_version())
        for i in node.inputs + node.outputs:
            version.extend(Scalar(dtype=i.type.dtype).c_code_cache_version())
        if all(version):
            return tuple(version)
        else:
            return ()

    def c_support_code_apply(self, node, nodename):
        sio = StringIO()
        nd_in = len(self.reduce_mask)
        if all(i == 1 for i in self.reduce_mask):
            #this kernel is ok for up to a few thousand elements, but
            # it only runs on ONE multiprocessor
            reducebuf = self._k_reduce_buf('Z[0]', node, nodename, sub={})
            reduce_fct = self._assign_reduce(node, nodename, "myresult",
                                             "A[i0]",
                                             {})
            reduce_init = self._assign_init("A[0]")
            print >> sio, """
            static __global__ void kernel_reduce_ccontig_%(nodename)s(
                    const unsigned int d0,
                    const float *A,
                    float * Z)
            {
                const int threadCount = blockDim.x;
                const int threadNum = threadIdx.x;
                extern __shared__ float buf[];
                float myresult = %(reduce_init)s;

                if (warpSize != 32)
                {
                    return;  //TODO: set error code
                }

                for (int i0 = threadIdx.x; i0 < d0; i0 += blockDim.x)
                {
                    %(reduce_fct)s
                }
                %(reducebuf)s
            }
            """ % locals()
        if self.reduce_mask == (1,):
            #this kernel is ok for up to a few thousand elements, but
            # it only runs on ONE multiprocessor
            reducebuf = self._k_reduce_buf('Z[0]', node, nodename, sub={})
            reduce_fct = self._assign_reduce(node, nodename, "myresult",
                                             "A[i0 * sA0]",
                                             {})
            reduce_init = self._assign_init("A[0]")
            print >> sio, """
            static __global__ void kernel_reduce_1_%(nodename)s(
                    const unsigned int d0,
                    const float *A, const int sA0,
                    float * Z)
            {
                const int threadCount = blockDim.x;
                const int threadNum = threadIdx.x;
                extern __shared__ float buf[];
                float myresult = %(reduce_init)s;

                if (warpSize != 32)
                {
                    return;  //TODO: set error code
                }

                for (int i0 = threadIdx.x; i0 < d0; i0 += blockDim.x)
                {
                    %(reduce_fct)s
                }
                %(reducebuf)s
            }
            """ % locals()
        if self.reduce_mask == (1, 1):
            #this kernel is ok for up to a few thousand elements, but
            # it only runs on ONE multiprocessor
            reducebuf = self._k_reduce_buf('Z[0]', node, nodename, sub={})
            reduce_fct = self._assign_reduce(node, nodename, "myresult",
                                             "A[i0 * sA0 + i1 * sA1]",
                                             {})
            reduce_init = self._assign_init("A[0]")

            print >> sio, """
            static __global__ void kernel_reduce_11_%(nodename)s(
                    const int d0,
                    const int d1,
                    const float *A, const int sA0, const int sA1,
                    float * Z)
            {
                const int threadCount = blockDim.x * blockDim.y;
                const int threadNum = threadIdx.y*blockDim.x + threadIdx.x;
                extern __shared__ float buf[];
                float myresult = %(reduce_init)s;

                if (warpSize != 32)
                {
                    return;  //TODO: set error code
                }

                for (int i0 = threadIdx.y; i0 < d0; i0 += blockDim.y)
                {
                    for (int i1 = threadIdx.x; i1 < d1; i1 += blockDim.x)
                    {
                        %(reduce_fct)s;
                    }
                }
                %(reducebuf)s
            }
            """ % locals()
        #01, 011, 0111
        if (0 == self.reduce_mask[0] and
            all(self.reduce_mask[1:]) and
            nd_in in[2, 3, 4]):
            # this kernel uses one block for each row.
            # threads per block for each element per row.

            N_pattern = ''.join(['1'] * (nd_in - 1))
            # TODO: is it faster to hardcode sA3, etc. in the later code, rather
            # than have the for_* variables declare them and the later code use
            # their names?
            if nd_in == 2:
                for_i1 = "for (int i1 = threadIdx.x; i1 < d1; i1 += blockDim.x)"
                first_i1 = 'threadIdx.x'
                sA1 = 'sA1'
                for_i2 = "int i2=0, sA2=0;"
                sA2 = '0'
                first_i2 = '0'
                for_i3 = "int i3=0, sA3=0;"
                sA3 = '0'
                first_i3 = '0'
            if nd_in == 3:
                for_i1 = "for (int i1 = threadIdx.y; i1 < d1; i1 += blockDim.y)"
                first_i1 = 'threadIdx.y'
                sA1 = 'sA1'
                for_i2 = "for (int i2 = threadIdx.x; i2 < d2; i2 += blockDim.x)"
                first_i2 = 'threadIdx.x'
                sA2 = 'sA2'
                for_i3 = "int i3=0, sA3=0;"
                first_i3 = 0
                sA3 = '0'
            if nd_in == 4:
                for_i1 = "for (int i1 = threadIdx.z; i1 < d1; i1 += blockDim.z)"
                first_i1 = 'threadIdx.z'
                sA1 = 'sA1'
                for_i2 = "for (int i2 = threadIdx.y; i2 < d2; i2 += blockDim.y)"
                first_i2 = 'threadIdx.y'
                sA2 = 'sA2'
                for_i3 = "for (int i3 = threadIdx.x; i3 < d3; i3 += blockDim.x)"
                first_i3 = 'threadIdx.x'
                sA3 = 'sA3'

            reducebuf = self._k_reduce_buf('Z[i0 * sZ0]', node,
                                           nodename, sub={})
            param_dim = ",".join(["const int d%d" % i
                                  for i in xrange(nd_in)])
            param_strides = ",".join(["const int sA%d" % i
                                      for i in xrange(nd_in)])
            decl = self._k_decl(node, nodename)
            init = self._k_init(node, nodename)
            reduce_init = self._assign_init("A[%(first_i3)s * %(sA3)s + %(first_i2)s * %(sA2)s + %(first_i1)s * %(sA1)s + i0 * sA0]" % locals())
            reduce_fct = self._assign_reduce(
                node, nodename, "myresult",
                "A[i3 * sA3 + i2 * sA2 + i1 * sA1 + i0 * sA0]",
                {})
            print >> sio, """
                %(decl)s{
                    %(init)s
                    for (int i0 = blockIdx.x; i0 < d0; i0 += gridDim.x){
                      myresult = %(reduce_init)s;
                      %(for_i1)s{
                        %(for_i2)s{
                          %(for_i3)s{
                            %(reduce_fct)s;
                          }
                        }
                      }
                      %(reducebuf)s
                    }
                }
                """ % locals()
        if self.reduce_mask == (0, 1, 0) or self.reduce_mask == (1, 0):
            # this kernel uses one block for each column,
            # threads per block for each element per column.

            #TODO: This kernel is pretty inefficient in terms of reading, because if A is
            #      c_contiguous (typical case) then each warp is accessing non-contigous
            #      memory (a segment of a column).
            reducebuf = self._k_reduce_buf('Z[i0 * sZ0 + i2*sZ1]',
                                           node, nodename, sub={})
            reduce_fct = self._assign_reduce(node, nodename, "myresult",
                                             "A[i0 * sA0 + i1 * sA1 + i2 * sA2]",
                                             {})
            reduce_init = self._assign_init("A[i0 * sA0 + threadIdx.x * sA1 + i2 * sA2]")
            print >> sio, """
            static __global__ void kernel_reduce_010_%(nodename)s(
                    const int d0,
                    const int d1,
                    const int d2,
                    const float *A, const int sA0,
                    const int sA1, const int sA2,
                    float * Z, const int sZ0, const int sZ1)
            {
                const int threadCount = blockDim.x;
                const int threadNum = threadIdx.x;
                extern __shared__ float buf[];

                if (warpSize != 32)
                {
                    return;  //TODO: set error code
                }


                for (int i0 = blockIdx.x; i0 < d0; i0 += gridDim.x)
                {
                    for (int i2 = blockIdx.y; i2 < d2; i2 += gridDim.y)
                    {
                        float myresult = %(reduce_init)s;
                        for (int i1 = threadIdx.x; i1 < d1; i1 += blockDim.x)
                        {
                            %(reduce_fct)s;
                        }
                        %(reducebuf)s
                    }
                }

            }
            """ % locals()
        if self.reduce_mask == (0, 1, 0):
            reduce_fct = self._assign_reduce(node, nodename, "myresult",
                                             "X[a * sX0 + b * sX1 + c * sX2]",
                                             {})
            reduce_init = self._assign_init("X[a * sX0 + 0 * sX1 + c * sX2]")
            print >> sio, """
            static __global__ void kernel_reduce_010_AD_%(nodename)s(
                    const int A,
                    const int B,
                    const int C,
                    const int D,
                    //const int E, // THIS is 32
                    const float *X, const int sX0,
                    const int sX1, const int sX2,
                    float * Z, const int sZ0, const int sZ1)
            {
                const int threadCount = blockDim.x;
                const int threadNum = threadIdx.x;
                float myresult = 0.0f;

                if (warpSize != 32)
                {
                    return;  //TODO: set error code
                }

                for (int a = blockIdx.x; a < A; a += gridDim.x)
                {
                    for (int i2_D = blockIdx.y; i2_D < D; i2_D += gridDim.y)
                    {
                        int c = i2_D * 32 + threadIdx.x;
                        if (c < C)
                        {
                            myresult = %(reduce_init)s;
                            for (int b = 0; b < B; ++b)
                            {
                                %(reduce_fct)s;
                            }
                            Z[a * sZ0 + c * sZ1] = myresult;
                        }
                    }
                }

            }
            """ % locals()
        if self.reduce_mask == (0, 1, 0):
            #
            # This kernel is optimized when the inner most dimensions
            # have the smallest stride.

            # this kernel uses one block for multiple column(up to 32TODO),
            # threads per block for each element per column.

#thread.x = dim 2 contiguous
#thread.y = dim 1
#block.x = dim 0
#block.y = dim 1 rest
            init = self._k_init(node, nodename)
            decl = self._k_decl(node, nodename, pattern="010_inner")
            reducebuf = self._k_reduce_buf_multiple('Z[i0 * sZ0 + i2*sZ1]',
                                                    node, nodename,
                                                    'blockDim.x')
            reduce_fct = self._assign_reduce(node, nodename, "myresult",
                                             "A[i0 * sA0 + i1 * sA1 + i2 * sA2]",
                                             {})
            reduce_init = self._assign_init("A[i0 * sA0 + 0 * sA1 + i2 * sA2]")
            print >> sio, """
            %(decl)s
            {
             if(warpSize<blockDim.x){
               //TODO: set error code
               Z[0] = -666;
               return;
              }

              %(init)s
              for (int i0 = blockIdx.x; i0 < d0; i0 += gridDim.x)
              {
                for (int i2 = blockIdx.y*blockDim.x+threadIdx.x; i2 < d2; i2 += gridDim.y*blockDim.x)
                 {
                  myresult = %(reduce_init)s;
                  for (int i1 = threadIdx.y; i1 < d1; i1 += blockDim.y)
                  {
                      %(reduce_fct)s;
                  }
                  %(reducebuf)s
                 }
              }
            }
            """ % locals()
        if self.reduce_mask == (1, 1, 0):
            # this kernel uses one block for each column,
            # threads per block for each element per column.

            #TODO: This kernel is pretty inefficient in terms of reading, because if A is
            #      c_contiguous (typical case) then each warp is accessing non-contigous
            #      memory (a segment of a column).
            reducebuf = self._k_reduce_buf('Z[blockIdx.x * sZ0]', node, nodename, sub = {})
            reduce_fct = self._assign_reduce(node, nodename, "myresult",
                                             "A[i0 * sA0 + i1 * sA1 + blockIdx.x * sA2]",
                                             {})
            reduce_init = self._assign_init("A[blockIdx.x * sA2]")
            print >> sio, """
            static __global__ void kernel_reduce_110_%(nodename)s(
                    const int d0,
                    const int d1,
                    const int d2,
                    const float *A, const int sA0,
                    const int sA1, const int sA2,
                    float * Z, const int sZ0)
            {
                const int threadCount = blockDim.x * blockDim.y;
                const int threadNum = threadIdx.y * blockDim.x + threadIdx.x;
                extern __shared__ float buf[];
                float myresult = %(reduce_init)s;

                if (warpSize != 32)
                {
                    //TODO: set error code
                    Z[blockIdx.x * sZ0] = -666;
                    return;
                }

                for (int i0 = threadIdx.y; i0 < d0; i0 += blockDim.y)
                {
                    for (int i1 = threadIdx.x; i1 < d1; i1 += blockDim.x)
                    {
                        %(reduce_fct)s;
                    }
                }

                %(reducebuf)s
            }
            """ % locals()
        if self.reduce_mask == (1, 0, 0):
            reducebuf = self._k_reduce_buf('Z[i1 * sZ0 + i2 * sZ1]',
                                           node, nodename, sub={})
            decl = self._k_decl(node, nodename)
            init = self._k_init(node, nodename)
            reduce_fct = self._assign_reduce(node, nodename, "myresult",
                                             "A[i0 * sA0 + i1 * sA1 + i2 * sA2]",
                                             {})
            reduce_init = self._assign_init("A[i1 * sA1 + i2 * sA2]")
            print >> sio, """
            %(decl)s
            {
                %(init)s
                for (int i2 = blockIdx.y; i2 < d2; i2 += gridDim.y)
                {
                    for (int i1 = blockIdx.x; i1 < d1; i1 += gridDim.x)
                    {
                        myresult = %(reduce_init)s;
                        for (int i0 = threadIdx.x; i0 < d0; i0 += blockDim.x)
                        {
                            %(reduce_fct)s
                        }
                        %(reducebuf)s
                    }
                }
            }
            """ % locals()
        if self.reduce_mask == (1, 1, 1):
            reducebuf = self._k_reduce_buf('Z[0]', node,
                                           nodename, sub={})
            decl = self._k_decl(node, nodename)
            init = self._k_init(node, nodename)
            reduce_fct = self._assign_reduce(node, nodename, "myresult",
                                             "A[i0 * sA0 + i1 * sA1 + i2 * sA2]",
                                             {})
            reduce_init = self._assign_init("A[0]")
            print >> sio, """
            %(decl)s
            {
                %(init)s
                myresult = %(reduce_init)s;
                for (int i0 = threadIdx.z; i0 < d0; i0 += blockDim.z)
                {
                    for (int i1 = threadIdx.y; i1 < d1; i1 += blockDim.y)
                    {
                        for (int i2 = threadIdx.x; i2 < d2; i2 += blockDim.x)
                        {
                            %(reduce_fct)s;
                        }
                    }
                }
                %(reducebuf)s
            }
            """ % locals()
        if self.reduce_mask == (0, 0, 1):
            # this kernel uses one block for each row,
            # threads per block for each element per row.
            reducebuf = self._k_reduce_buf('Z[i0 * sZ0 + i1 * sZ1]',
                                           node, nodename, sub={})
            reduce_fct = self._assign_reduce(node, nodename, "myresult",
                                             "A[i0 * sA0 + i1 * sA1 + i2 * sA2]",
                                             {})
            reduce_init = self._assign_init("A[i0 * sA0 + i1 * sA1]")
            print >> sio, """
            static __global__ void kernel_reduce_001_%(nodename)s(
                    const int d0,
                    const int d1,
                    const int d2,
                    const float *A, const int sA0,
                    const int sA1, const int sA2,
                    float * Z, const int sZ0, const int sZ1)
            {
                const int threadCount = blockDim.x;
                const int threadNum = threadIdx.x;
                extern __shared__ float buf[];

                if (warpSize != 32)
                {
                    return;  //TODO: set error code
                }

                for (int i0 = blockIdx.x; i0 < d0; i0 += gridDim.x)
                {
                    for (int i1 = blockIdx.y; i1 < d1; i1 += gridDim.y)
                    {
                        float myresult = %(reduce_init)s;
                        for (int i2 = threadIdx.x; i2 < d2; i2 += blockDim.x)
                        {
                            %(reduce_fct)s;
                        }
                        %(reducebuf)s
                    }
                }
            }
            """ % locals()
        if self.reduce_mask == (0, 0, 1, 1):
             # this kernel uses one block for each row,
            # threads per block for each element per row.
            reducebuf = self._k_reduce_buf('Z[i0 * sZ0 + i1 * sZ1]',
                                           node, nodename, sub={})
            decl = self._k_decl(node, nodename)
            init = self._k_init(node, nodename)
            reduce_fct = self._assign_reduce(node, nodename, "myresult",
                                             "A[i0 * sA0 + i1 * sA1 + i2 * sA2 + i3 * sA3]",
                                             {})
            reduce_init = self._assign_init("A[i0 * sA0 + i1 * sA1]")
            print >> sio, """
            %(decl)s
            {
                %(init)s

                for (int i0 = blockIdx.x; i0 < d0; i0 += gridDim.x)
                {
                    for (int i1 = blockIdx.y; i1 < d1; i1 += gridDim.y)
                    {
                        float myresult = %(reduce_init)s;
                    for (int i2 = threadIdx.y; i2 < d2; i2 += blockDim.y)
                    {
                        for (int i3 = threadIdx.x; i3 < d3; i3 += blockDim.x)
                        {
                            %(reduce_fct)s;
                        }
                    }
                        %(reducebuf)s
                    }
                }
            }
            """ % locals()
        if self.reduce_mask == (0, 1, 0, 1):
            # this kernel uses one block for each row,
            # threads per block for each element per row.
            reducebuf = self._k_reduce_buf('Z[i0 * sZ0 + i2 * sZ1]',
                                           node, nodename, sub={})
            decl = self._k_decl(node, nodename)
            init = self._k_init(node, nodename)
            reduce_fct = self._assign_reduce(node, nodename, "myresult",
                                             "A[i0 * sA0 + i1 * sA1 + i2 * sA2 + i3 * sA3]",
                                             {})
            reduce_init = self._assign_init("A[i0 * sA0 + i2 * sA2]")
            print >> sio, """
            %(decl)s
            {
                %(init)s

                for (int i0 = blockIdx.x; i0 < d0; i0 += gridDim.x)
                {
                    for (int i2 = blockIdx.y; i2 < d2; i2 += gridDim.y)
                    {
                        float myresult = %(reduce_init)s;
                    for (int i1 = threadIdx.y; i1 < d1; i1 += blockDim.y)
                    {
                        for (int i3 = threadIdx.x; i3 < d3; i3 += blockDim.x)
                        {
                            %(reduce_fct)s;
                        }
                    }
                        %(reducebuf)s
                    }
                }
            }
            """ % locals()
        if self.reduce_mask == (1, 1, 1, 1):
            reducebuf = self._k_reduce_buf('Z[0]', node, nodename,
                                           sub={})
            decl = self._k_decl(node, nodename)
            init = self._k_init(node, nodename)
            reduce_fct = self._assign_reduce(node, nodename, "myresult",
                                             "A[i0 * sA0 + i1 * sA1 + i2 * sA2 + i3 * sA3]",
                                             {})
            reduce_init = self._assign_init("A[0]")
            print >> sio, """
            %(decl)s
            {
                %(init)s
                myresult = %(reduce_init)s;
              for (int i0 = 0; i0 < d0; i0++)
                for (int i1 = threadIdx.z; i1 < d1; i1 += blockDim.z)
                {
                    for (int i2 = threadIdx.y; i2 < d2; i2 += blockDim.y)
                    {
                        for (int i3 = threadIdx.x; i3 < d3; i3 += blockDim.x)
                        {
                            %(reduce_fct)s;
                        }
                    }
                }
                %(reducebuf)s
            }
            """ % locals()
        if self.reduce_mask == (1, 0, 1, 1):
            reducebuf = self._k_reduce_buf('Z[blockIdx.x*sZ0]',
                                           node, nodename, sub={})
            reduce_fct = self._assign_reduce(node, nodename, "myresult",
                                             "A[i0 * sA0 + blockIdx.x * sA1 + i2 * sA2 + i3 * sA3]",
                                             {})
            reduce_init = self._assign_init("A[blockIdx.x * sA1]")
            print >> sio, """
            static __global__ void kernel_reduce_1011_%(nodename)s(
                    const unsigned int d0,
                    const unsigned int d1,
                    const unsigned int d2,
                    const unsigned int d3,
                    const float *A, const int sA0, const int sA1,
                    const int sA2, const int sA3,
                    float * Z, const int sZ0)
            {
                const int threadCount = blockDim.x * blockDim.y * blockDim.z;
                const int threadNum = threadIdx.z * blockDim.x * blockDim.y + threadIdx.y * blockDim.x + threadIdx.x;
                extern __shared__ float buf[];
                float myresult = %(reduce_init)s;

                if (warpSize != 32)
                {
                    return;  //TODO: set error code
                }

                for (int i0 = threadIdx.z; i0 < d0; i0 += blockDim.z)
                {
                    for (int i2 = threadIdx.y; i2 < d2; i2 += blockDim.y)
                    {
                        for (int i3 = threadIdx.x; i3 < d3; i3 += blockDim.x)
                        {
                            %(reduce_fct)s;
                        }
                    }
                }
                %(reducebuf)s
            }
            """ % locals()
        return sio.getvalue()


class GpuReshape(tensor.Reshape, GpuOp):
    """
    Implement Reshape on the gpu.
    """
    # __hash__, __eq__, __str__ come from tensor.Subtensor
    def make_node(self, x, shp):
        host_reshaped = host_from_gpu(x).reshape(shp, ndim=self.ndim)
        return Apply(self, [x, shp],
                     [CudaNdarrayType(host_reshaped.broadcastable)()])

    def perform(self, node, inp, out_):
        x, shp = inp
        out, = out_
        if (len(shp) != self.ndim):
            raise ValueError('shape argument to Reshape.perform'
                             ' has incorrect length %i'
                             ', should be %i' % (len(shp), self.ndim), shp)
        out[0] = x.reshape(tuple(shp))


# C Code shared by GpuSubtensor and GpuIncSubtensor
_define_set_data = """
    #define CudaNdarray_set_device_data2(obj, ptr, base) \
            CudaNdarray_set_device_data(obj, (float *)ptr, base)
"""

class GpuSubtensor(GpuOp, tensor.Subtensor):
    """
    Implement subtensor on the gpu.
    """
    # __hash__, __eq__, __str__ come from tensor.Subtensor
    def make_node(self, x, *inputs):
        assert isinstance(x.type, CudaNdarrayType)
        rval = tensor.Subtensor.make_node(self, x, *inputs)
        otype = CudaNdarrayType(rval.outputs[0].type.broadcastable)
        return Apply(self, [x] + rval.inputs[1:], [otype()])

    def perform(self, node, inputs, out_):
        out, = out_
        x = inputs[0]
        indices = list(reversed(inputs[1:]))

        def convert(entry):
            if isinstance(entry, Type):
                rval = indices.pop()
                if sys.version_info < (2, 5):
                    # Before Python 2.5, PySlice_GetIndicesEx requires
                    # Python int to be passed.
                    rval_ = int(rval)
                    if rval_ != rval:
                        raise IndexError((
                            "Invalid value for indexing: %s. "
                            "That value may be too big.") % rval)
                    return rval_
                return rval
            elif isinstance(entry, slice):
                return slice(convert(entry.start),
                             convert(entry.stop),
                             convert(entry.step))
            else:
                return entry

        cdata = tuple(map(convert, self.idx_list))
        if len(cdata) == 1:
            cdata = cdata[0]
        out[0] = x.__getitem__(cdata)

    def c_code(self, node, name, inputs, outputs, sub):
        x = inputs[0]
        z, = outputs
        view_ndim = node.outputs[0].ndim
        fail = sub['fail']

        build_view = """
        //TODO: give this Op a second output so that this view can be cached
        //TODO: alternatively, fix the memory leak on failure
        CudaNdarray* xview = (CudaNdarray*) CudaNdarray_New(%(view_ndim)s);
        if (!xview)
        {
            %(fail)s;
        }
        if (CudaNdarray_set_device_data(xview, CudaNdarray_DEV_DATA(%(x)s),
                                       (PyObject*) NULL))
        {
            PyErr_Format(PyExc_RuntimeError,
                         "GpuSubtensor is not able to set the"
                         " devdata field of the view");
            Py_XDECREF(xview);
            %(fail)s;
        }
        cnda_mark_dev_structure_dirty(xview);
        """ % locals()

        get_xview = _define_set_data + \
                    self.helper_c_code(node, name, inputs, outputs, sub,
                                       self.idx_list,
                                       c_prefix='CudaNdarray',
                                       set_data='CudaNdarray_set_device_data2',
                                       set_dim='CudaNdarray_set_dim',
                                       set_stride='CudaNdarray_set_stride',
                                       update_flags="", strides_mul=4)
        finish_view = ""
        #For broadcasted dimensions, set the strides to 0
        #We can't do that only for broadcasted dimensions as this can happen for dimensions of size 0,
        #That are rebroadcated later.
        for idx in range(node.outputs[0].ndim):
            finish_view += """
            if(CudaNdarray_HOST_DIMS(xview)[%(idx)s]==1)
            CudaNdarray_set_stride(xview, %(idx)s, 0);
            """ % locals()

        finish_view += """
        //Set the base only now

        if(CudaNdarray_set_device_data(xview, CudaNdarray_DEV_DATA(xview),
                                    %(x)s)){
            PyErr_Format(PyExc_RuntimeError,
                         "GpuSubtensor is not able to set"
                         " the base of the view array");
            Py_XDECREF(xview);
            %(fail)s;
        }

        Py_XDECREF(%(z)s);
        %(z)s = xview;
        """ % locals()

        return build_view + "{" + get_xview + "}" + finish_view

    def c_code_cache_version(self):
        hv = self.helper_c_code_cache_version()
        # If `helper_c_code_cache_version` is not versioned we do not want to
        # have a versioned version of this op's C code.
        if len(hv) == 0:
            return ()
        return (3, hv)


class GpuAdvancedSubtensor1(tensor.AdvancedSubtensor1, GpuOp):
    """
    Implement AdvancedSubtensor1 on the gpu.
    """
    #If True or False, we assert that we use the take version or not
    #If None, we choose the best one applicable
    perform_using_take = None
    max_threads = 0

    def make_node(self, x, ilist):
        x_ = as_cuda_ndarray_variable(x)
        ilist_ = tensor.as_tensor_variable(ilist)
        if ilist_.type.dtype[:3] not in ('int', 'uin'):
            raise TypeError('index must be integers')
        if ilist_.type.ndim != 1:
            raise TypeError('index must be vector')
        if x_.type.ndim == 0:
            raise TypeError('cannot index into a scalar')

        return Apply(self, [x_, ilist_], [x_.type()])

    def perform(self, node, inp, out_):
        # This don't work as CudaNdarray_Subscript() don't support it.
        #super(GpuAdvancedSubtensor1, self).perform(node, inp, out_)
        x, idx = inp
        out, = out_
        x_orig = x
        #TODO: if more than 3 dims, reshape the inputs even if not all
        #dimensions are c contiguous
        if x.ndim > 3 and x.is_c_contiguous():
            x = x.reshape((x.shape[0], numpy.prod(x.shape[1:])))
        out_shape = (len(idx),) + x_orig.shape[1:]
        if x.ndim <= 3:
            # CudaNdarray.take only supports ndim <= 3
            if self.perform_using_take is not None:
                assert self.perform_using_take == True, (
                    "GpuAdvancedSubtensor1 used the fast version")
            if idx.dtype != numpy.int64:
                if idx.dtype in [numpy.int8, numpy.int16, numpy.int32,
                                 numpy.int64, numpy.uint8, numpy.uint16,
                                 numpy.uint32]:
                    idx = idx.astype(numpy.int64)
            if not idx.flags.c_contiguous:
                idx = numpy.ascontiguousarray(idx)

            idx = idx.view("float32")
            idx = cuda_ndarray.cuda_ndarray.CudaNdarray(idx)
            if self.max_threads == 0:
                num = theano.sandbox.cuda.use.device_number
                if device_properties(num)['regsPerBlock'] < (8192 * 2):
                    self.max_threads = 256
                else:
                    self.max_threads = 512

            o = x.take(idx,
                       0,  # axis
                       out_[0][0],  # return
                       "raise",
                       self.max_threads)
            if x is not x_orig:
                o = o.reshape(out_shape)
            out[0] = o
        else:
            if self.perform_using_take is not None:
                assert self.perform_using_take == False, (
                    "GpuAdvancedSubtensor1 didn't use the fast version")
            if out_[0][0] is None or out_[0][0].shape != out_shape:
                o = cuda_ndarray.cuda_ndarray.CudaNdarray.zeros(out_shape)
            else:
                o = out_[0][0]
            for (j, i) in enumerate(idx):
                o[j] = x[i]
            out[0] = o


class GpuAdvancedIncSubtensor1(tensor.AdvancedIncSubtensor1, GpuOp):
    """
    Implement AdvancedIncSubtensor1 on the gpu.
    """
    def make_node(self, x, y, ilist):
        x_ = as_cuda_ndarray_variable(x)
        y_ = as_cuda_ndarray_variable(y)
        ilist_ = tensor.as_tensor_variable(ilist)

        assert x_.type.dtype == y_.type.dtype
        assert x_.type.ndim >= y_.type.ndim

        if ilist_.type.dtype[:3] not in ('int', 'uin'):
            raise TypeError('index must be integers')
        if ilist_.type.broadcastable != (False,):
            raise TypeError('index must be vector')
        if x_.type.ndim == 0:
            raise TypeError('cannot index into a scalar')
        if x_.type.broadcastable[0]:
            # the caller should have made a copy of x len(ilist) times
            raise TypeError('cannot index into a broadcastable dimension')

        return Apply(self, [x_, y_, ilist_], [x_.type()])

    # CudaNdarray_Subscript() doesn't support Advanced slicing.
    # But we can't use the parent version that loops on each index
    # as we also need to loop when set_instead_of_inc is True and the
    # parent doesn't loop in that case.
    def perform(self, node, inp, out_):
        # TODO opt to make this inplace
        x, y, idx = inp
        out, = out_
        if not self.inplace:
            x = x.copy()
        if self.set_instead_of_inc:
            # CudaNdarray __setitem__ doesn't do broadcast nor support
            # list of index.
            assert y.ndim <= x.ndim   # Should be guaranteed by `make_node`
            if y.ndim == x.ndim:
                assert len(y) == len(idx)
                for (j, i) in enumerate(idx):
                    x[i] = y[j]
            else:
                for i in idx:
                    x[i] = y
        else:
            # If `y` has as many dimensions as `x`, then we want to iterate
            # jointly on `x` and `y`. Otherwise, it means `y` should be
            # broadcasted to fill all relevant rows of `x`.
            assert y.ndim <= x.ndim   # Should be guaranteed by `make_node`
            if y.ndim == x.ndim:
                assert len(y) == len(idx)
                for (j, i) in enumerate(idx):
                    x[i] += y[j]
            else:
                for i in idx:
                    x[i] += y
        out[0] = x

    def c_code_cache_version(self):
        return (3,)

    def c_code(self, node, name, inputs, outputs, sub):
        if (self.set_instead_of_inc) or \
           (node.inputs[0].ndim != node.inputs[1].ndim):
            raise NotImplementedError("This case does not have C code yet.")

        x = inputs[0]
        y = inputs[1]
        ind = inputs[2]
        out = outputs[0]
        fail = sub['fail']
        inplace = int(self.inplace)

        return """
        PyObject *x_obj, *y_obj, *row_x, *row_y;
        PyObject *x_rowind_obj, *y_rowind_obj;
        dtype_%(ind)s *p_index;
        int num_indices, j;
        int ret;

        num_indices = PyArray_SIZE(%(ind)s);
        if ((num_indices - 1) > LONG_MAX) {
            PyErr_Format(PyExc_AssertionError,
                         "num_indices %%d exceeds LONG_MAX + 1", num_indices);
            %(fail)s;
        }

        Py_XDECREF(%(out)s);
        if (!%(inplace)s) {
            %(out)s = (CudaNdarray*)CudaNdarray_Copy(%(x)s);
        } else {
            %(out)s = %(x)s;
            Py_XINCREF(%(out)s);
        }

        x_obj = (PyObject*)CudaNdarray_View(%(out)s);
        y_obj = (PyObject*)CudaNdarray_View(%(y)s);

        for (j = 0;j < num_indices; j++) {

             p_index = (dtype_%(ind)s *)PyArray_GETPTR1(%(ind)s, j);

             x_rowind_obj = PyInt_FromLong(*p_index);

             if (PyInt_AsLong(x_rowind_obj) != (*p_index)) {
                 PyErr_Format(PyExc_AssertionError,
                              "Error in converting row index to integer from long");
                 // Dec Ref what ever we have increfed or allocated so far
                 // We deallocate objects exactly in the reverse order they were allocated.
                 Py_XDECREF(x_rowind_obj);
                 Py_XDECREF(y_obj);
                 Py_XDECREF(x_obj);
                 %(fail)s;
             }

             y_rowind_obj = PyInt_FromLong(j);

             row_x = CudaNdarray_Subscript(x_obj, x_rowind_obj);
             row_y = CudaNdarray_Subscript(y_obj, y_rowind_obj);

             if ((row_x == NULL) || (row_y == NULL)) {
                  Py_XDECREF(row_y);
                  Py_XDECREF(row_x);
                  Py_XDECREF(y_rowind_obj);
                  Py_XDECREF(x_rowind_obj);
                  Py_XDECREF(y_obj);
                  Py_XDECREF(x_obj);
                  %(fail)s;
             }

             ret = CudaNdarray_inplace_elemwise(row_x, row_y, IADD);
             if (ret != 0) {
                 Py_XDECREF(row_y);
                 Py_XDECREF(row_x);
                 Py_XDECREF(y_rowind_obj);
                 Py_XDECREF(x_rowind_obj);
                 Py_XDECREF(y_obj);
                 Py_XDECREF(x_obj);
                 %(fail)s;
             }

             Py_XDECREF(row_y);
             Py_XDECREF(row_x);
             Py_XDECREF(y_rowind_obj);
             Py_XDECREF(x_rowind_obj);
        }

        Py_XDECREF(y_obj);
        Py_XDECREF(x_obj);

        if (!%(out)s) {
            %(fail)s
        }
        """ % locals()


class GpuAdvancedIncSubtensor1_dev20(GpuAdvancedIncSubtensor1):
    """Implement AdvancedIncSubtensor1 on the gpu, but use function
    only avail on compute capability 2.0 and more recent.
    """

    def make_node(self, x, y, ilist):
        """It defer from GpuAdvancedIncSubtensor1 in that it make sure
        the index are of type long.
        """
        x_ = as_cuda_ndarray_variable(x)
        y_ = as_cuda_ndarray_variable(y)
        ilist_ = tensor.as_tensor_variable(ilist)

        convert_map = {8: tensor.basic._convert_to_int8,
                       16: tensor.basic._convert_to_int16,
                       32: tensor.basic._convert_to_int32,
                       64: tensor.basic._convert_to_int64
        }
        intwidth = theano.gof.compiledir.python_int_bitwidth()
        ilist_ = convert_map[intwidth](ilist_)

        assert x_.type.dtype == y_.type.dtype
        assert x_.type.ndim >= y_.type.ndim

        if ilist_.type.dtype[:3] not in ('int', 'uin'):
            raise TypeError('index must be integers')
        if ilist_.type.broadcastable != (False,):
            raise TypeError('index must be vector')
        if x_.type.ndim == 0:
            raise TypeError('cannot index into a scalar')
        if x_.type.broadcastable[0]:
            # the caller should have made a copy of x len(ilist) times
            raise TypeError('cannot index into a broadcastable dimension')

        return Apply(self, [x_, y_, ilist_], [x_.type()])

    def c_code_cache_version(self):
        return (2,)

    def c_code(self, node, name, inputs, outputs, sub):
        active_device_no = theano.sandbox.cuda.active_device_number()
        compute_capability = device_properties(active_device_no)['major']
        if ((self.set_instead_of_inc) or
            (node.inputs[0].ndim != node.inputs[1].ndim) or
            (node.inputs[0].ndim != 2) or
            (compute_capability < 2)):
            raise NotImplementedError("This case does not have C code yet.")

        x = inputs[0]
        y = inputs[1]
        ind = inputs[2]
        out = outputs[0]
        fail = sub['fail']
        inplace = int(self.inplace)
        return """
        Py_XDECREF(%(out)s);
        if (!%(inplace)s) {
            %(out)s = (CudaNdarray*)CudaNdarray_Copy(%(x)s);
        } else {
            %(out)s = %(x)s;
            Py_XINCREF(%(out)s);
        }

        CudaNdarray_vector_add_fast(%(out)s, %(y)s, %(ind)s);

        if (!%(out)s) {
            %(fail)s
        }
        """ % locals()

    def c_support_code_apply(self, node, nodename):
        return """

        __global__ void k_vector_add_fast(int numRowsX,
                                          int numColsX,
                                          int stridesX0,
                                          int stridesX1,
                                          float *X,
                                          int numRowsY,
                                          int numColsY,
                                          int stridesY0,
                                          int stridesY1,
                                          float *Y ,
                                          long *d_indices_arr,
                                          int num)
        {
             for (int i = (blockIdx.x); i < num; i += gridDim.x)
             {
                  for(int j = (threadIdx.x); j < numColsX;j += blockDim.x)
                  {
                      int x_row = d_indices_arr[i];
                      int y_row = i;
                      atomicAdd(&X[(x_row * stridesX0) + (j * stridesX1)], Y[(y_row * stridesY0) + (j * stridesY1)]);
                  } 
             }
             return;
        }      

	void CudaNdarray_vector_add_fast(CudaNdarray* py_self, CudaNdarray* py_other, PyArrayObject *indices_arr)
	{
     		const int *shapeX = CudaNdarray_HOST_DIMS(py_self);
     		const int *shapeY = CudaNdarray_HOST_DIMS(py_other);
     		const int *strX   = CudaNdarray_HOST_STRIDES(py_self);
     		const int *strY   = CudaNdarray_HOST_STRIDES(py_other);

     		unsigned int size = (unsigned int)PyArray_SIZE(indices_arr);
     		unsigned int numcolsX = shapeX[1];
     		unsigned int num_threads_per_block = std::min(numcolsX, (unsigned int)NUM_VECTOR_OP_THREADS_PER_BLOCK);
     		unsigned int num_blocks = std::min(size ,(unsigned int)NUM_VECTOR_OP_BLOCKS);

     		dim3 n_blocks(num_blocks);
     		dim3 n_threads(num_threads_per_block);
     		long *d_indices_arr = NULL;

     		PyArrayObject *cpu_indices_arr = PyArray_GETCONTIGUOUS(indices_arr);

     		d_indices_arr = (long*)device_malloc(PyArray_NBYTES(cpu_indices_arr));
     		assert(d_indices_arr);

     		cudaError_t err = cudaMemcpy(d_indices_arr,
                                             PyArray_DATA(cpu_indices_arr),
                                             PyArray_NBYTES(cpu_indices_arr),
                                             cudaMemcpyHostToDevice);

     		assert(err == cudaSuccess);

     		k_vector_add_fast<<<n_blocks, n_threads>>>(shapeX[0],
                                                           shapeX[1],
                                                           strX[0],
                                                           strX[1],
                                                           CudaNdarray_DEV_DATA(py_self),
                                                           shapeY[0],
                                                           shapeY[1],
                                                           strY[0],
                                                           strY[1],
                                                           CudaNdarray_DEV_DATA(py_other),
                                                           d_indices_arr,
                                                           PyArray_SIZE(indices_arr)
                                                          );
     		device_free(d_indices_arr);
     		Py_XDECREF(cpu_indices_arr);
     		return;
	}

        """ %locals()

class GpuIncSubtensor(tensor.IncSubtensor, GpuOp):
    """
    Implement IncSubtensor on the gpu.

    Note: The optimization to make this inplace is in tensor/opt.
          The same optimization handles IncSubtensor and GpuIncSubtensor.
          This Op has c_code too; it inherits tensor.IncSubtensor's c_code.
          The helper methods like do_type_checking, copy_of_x, etc. specialize
          the c_code for this Op.
    """

    def make_node(self, x, y, *inputs):
        x = as_cuda_ndarray_variable(x)
        y = as_cuda_ndarray_variable(y)
        rval = tensor.IncSubtensor.make_node(self, x, y, *inputs)
        return Apply(self, [x, y] + rval.inputs[2:], [x.type()])

    def do_type_checking(self, node):
        """ Should raise NotImplementedError if c_code does not support
        the types involved in this node.
        """

        if not isinstance(node.inputs[0].type, CudaNdarrayType):
            raise NotImplementedError()

    def copy_of_x(self, x):
        """
            :param x: a string giving the name of a C variable
                pointing to an array

            :return: C code expression to make a copy of x

            Base class uses `PyArrayObject *`, subclasses may override for
            different types of arrays.
        """
        return """(CudaNdarray*) CudaNdarray_Copy(%(x)s)""" % locals()

    def make_view_array(self, x, view_ndim):
        """
            :param x: a string identifying an array to be viewed
            :param view_ndim: a string specifying the number of dimensions
                to have in the view

            This doesn't need to actually set up the view with the
            right indexing; we'll do that manually later.
        """
        return """CudaNdarray* zview = (CudaNdarray*)
                CudaNdarray_New(%(view_ndim)s)""" % locals()

    def get_helper_c_code_args(self):
        """ Return a dictionary of arguments to use with helper_c_code"""
        return { 'update_flags' : "",
                'c_prefix' : 'CudaNdarray',
                'set_data' :'CudaNdarray_set_device_data2',
                'set_dim' : 'CudaNdarray_set_dim',
                'set_stride' : 'CudaNdarray_set_stride',
                'update_flags' : "",
                'strides_mul': 4
                }

    def copy_into(self, view, source):
        """
            view: string, C code expression for an array
            source: string, C code expression for an array

            returns a C code expression to copy source into view, and
            return 0 on success
        """
        return """CudaNdarray_CopyFromCudaNdarray(%(view)s, %(source)s)""" % locals()

    def define_set_data(self):
        return _define_set_data

    def link_view_array(self, x, fail):

        return """
        if (CudaNdarray_set_device_data(zview, CudaNdarray_DEV_DATA(%(x)s),
                                       (PyObject*) NULL))
        {
            PyErr_Format(PyExc_RuntimeError,
                         "GpuSubtensor is not able to set the"
                         " devdata field of the view");
            Py_XDECREF(zview);
            %(fail)s;
        }
        cnda_mark_dev_structure_dirty(zview);
        """ % locals()

    def set_view_base(self, x, fail):
        return """
        //Set the base only now

        if(CudaNdarray_set_device_data(zview, CudaNdarray_DEV_DATA(zview),
                                    %(x)s)){
            PyErr_Format(PyExc_RuntimeError,
                         "GpuSubtensor is not able to set"
                         " the base of the view array");
            Py_XDECREF(zview);
            %(fail)s;
        }""" % locals()

    def add_to_zview(self, x, fail):

        return """

        PyObject * add_result =  CudaNdarray_inplace_add((PyObject *) zview,
                                                         (PyObject *) py_%(x)s);

        if (! add_result )
        {
            Py_DECREF(zview);
            %(fail)s;
        }
        else
        {
            Py_DECREF(add_result);
        }
        """ % locals()

    def c_code_cache_version(self):

        parent_version = super(GpuIncSubtensor, self).c_code_cache_version()
        if parent_version:
            return parent_version + (0,)
        return ()


class GpuFlatten(tensor.Flatten, GpuOp):
    """
    Implement Flatten on the gpu.
    """
    def make_node(self, x):
        assert isinstance(x.type, CudaNdarrayType)
        rval = tensor.Flatten.make_node(self, x)
        host_out_broadcastable = rval.outputs[0].type.broadcastable
        out_type = CudaNdarrayType(broadcastable=host_out_broadcastable)
        return Apply(self, [x], [out_type()])


class GpuShape(tensor.Shape, GpuOp):
    """
    Implement Shape on the gpu.
    """
    def make_node(self, x):
        return Apply(self, [x], [tensor.lvector()])
gpu_shape = GpuShape()


class GpuJoin(tensor.Join, GpuOp):
    """
    Implement Join on the gpu.
    """
    def make_node(self, *axis_and_tensors):
        axis, tensors = axis_and_tensors[0], axis_and_tensors[1:]
        if not tensors:
            raise ValueError('Cannot join an empty list of tensors')
        are_instances = [isinstance(x.type, CudaNdarrayType) \
                                                for x in tensors]
        assert numpy.all(are_instances)

        # no conversion needed, we just checked everything was
        # a CNDA var
        as_tensor_variable_args = tensors

        output_maker = \
                lambda bcast: CudaNdarrayType(broadcastable=bcast)()

        return tensor.Join._make_node_internal(self,
                        axis, tensors,
                        as_tensor_variable_args, output_maker)

    def perform(self, node, axis_and_tensors, out_):
        out, = out_
        axis, cndas = axis_and_tensors[0], axis_and_tensors[1:]
        # In case axis is numpy.int8 and has no __index__() method
        axis = int(axis)

        # compute size/shape
        width_sum = 0
        template_shape = cndas[0].shape
        for cnda in cndas:
            width_sum += cnda.shape[axis]
            # and while we're at it, check that shapes match
            tmp_shape = list(cnda.shape)
            # dimension in "axis" can be different, so make equal for ==
            tmp_shape[axis] = template_shape[axis]
            if tuple(tmp_shape) != template_shape:
                raise ValueError("Shape of input CudaNdarrays must"
                                 " agree except for the 'axis' dimension")

        if len(template_shape) != node.outputs[0].type.ndim:
            raise ValueError("Number of dimension of input tensors disagree"
                             " with dimensions passed at graph creation time.")

        # final shape must be the same as all input tensors
        # except for the "axis" dimension, so we can simply
        # copy the shape of the first one
        final_shape = list(cndas[0].shape)
        final_shape[axis] = width_sum

        # just to be explicit, check that dim=1 for broadcastable
        # dimensions
        for i, bcastable in enumerate(node.outputs[0].type.broadcastable):
            assert not bcastable or final_shape[i] == 1, (
                "Broadcastable dimension but dim != 1, this is invalid")

        rval = cuda_ndarray.cuda_ndarray.CudaNdarray.zeros(final_shape)

        curpos = 0

        # we use a [:] (copy all) slice for all dimensions
        # except for 'axis'

        def construct_slices(curlen):
            slices = [slice(None, None, None) for i in \
                            range(len(template_shape))]
            slices[axis] = slice(curpos, curpos + curlen, None)
            return tuple(slices)

        for i, cnda in enumerate(cndas):
            curlen = cnda.shape[axis]
            rval.__setitem__(construct_slices(curlen), cnda)
            curpos += curlen

        out[0] = rval

    def c_code(self, node, name, inputs, out_, sub):
<<<<<<< HEAD
=======
        if theano.tensor.extract_constant(node.inputs[0]) not in [0, 1]:
            raise NotImplementedError()
            # only works for the first two axis
        if len(inputs) != 3:
            # only works for two arrays
            raise NotImplementedError()
        if any([i.ndim != 2 for i in node.inputs[1:]]):
            # only works for type T.matrix
            raise NotImplementedError()

>>>>>>> 6ecd6c6c
        axis = inputs[0]
        n_cndas = len(inputs[1:])
        input_1 = inputs[1]
        axis = inputs[0]
        fail = sub['fail']
        out = out_[0]

        # getting the shapes of all the involved tensors (input[0]+out)
        str = """
        int axis = PyInt_AsLong((PyObject*)%(axis)s);        
        int nd = CudaNdarray_NDIM(%(input_1)s);
        int shape_%(input_1)s[nd];
        int shape_out[nd];

        for(int i = 0; i<nd; i+=1)
        {
            shape_%(input_1)s[i] = CudaNdarray_HOST_DIMS(%(input_1)s)[i];
            shape_out[i] = shape_%(input_1)s[i];
        }
        """ % locals()        

        # getting the shapes of all the involved tensors (input[1:])
        # + check: all input tensors have same shape as final out 
        # execept for "axis" dimension
        for i, cdna in enumerate(inputs[2:]):
            str += """
        nd = CudaNdarray_NDIM(%(cdna)s);
        int shape_%(cdna)s[nd];
        for(int i = 0; i<nd; i+=1)
        {
            shape_%(cdna)s[i] = CudaNdarray_HOST_DIMS(%(cdna)s)[i];
            if((i!=axis) && (shape_%(cdna)s[i]!=shape_out[i]))
            {
                //(fail)s; //deactivated, because this causes segfault
            }
        }
            """ % locals()

        # computing the new shape for the out tensors             
        str += """
        int width_sum = 0;\n""" % locals()


        for i, cdna in enumerate(inputs[1:]):
            str += "\t\twidth_sum += CudaNdarray_HOST_DIMS(%(cdna)s)[axis];\n" % locals()
        str += "\t\tshape_out[axis] = width_sum;\n"

        str += """
        if (CudaNdarray_prep_output(&%(out)s, nd, shape_out))
        {
            %(fail)s;
        }

        PyObject *out_sub;
        PyObject *start, *stop, *step;
        step = NULL;
        int errorcode;
        int sum;
        sum =0;

        PyObject *slice_tuple;
        PyObject *full_slice;
        PyObject *section_slice;

        """ % locals()

        # start copying the data into the new out tensors
        for i, cdna in enumerate(inputs[1:]):
            str += """
        sum += shape_%(cdna)s[axis];
        stop = PyInt_FromLong(sum);
        slice_tuple = PyTuple_New(nd);
        full_slice = PySlice_New(NULL, NULL, NULL);
        section_slice = PySlice_New(start, stop, step);
        for(int i=0; i<nd; i++)
        {
            if(i!=axis)
            {
                Py_INCREF(full_slice);
                PyTuple_SetItem(slice_tuple, i, full_slice);
            }
            else if(i==axis)
            {
                Py_INCREF(section_slice);  
                PyTuple_SetItem(slice_tuple, i, section_slice);
            }
        }

        out_sub = CudaNdarray_Subscript((PyObject*)%(out)s, slice_tuple);
        errorcode = CudaNdarray_CopyFromCudaNdarray((CudaNdarray*)out_sub, %(cdna)s);
        if((full_slice == NULL) || (section_slice == NULL) || (out_sub == NULL) || (errorcode != 0))
        {
            Py_XDECREF(full_slice);
            Py_XDECREF(section_slice);
            Py_XDECREF(slice_tuple);
            Py_XDECREF(out_sub);
            Py_XDECREF(%(out)s);
            %(fail)s;
        }
        Py_XDECREF(full_slice);
        Py_XDECREF(section_slice);
        Py_XDECREF(out_sub);
        Py_XDECREF(slice_tuple);
        start = stop;
            """ % locals()

            str+="""
        Py_XDECREF(start);
        Py_XDECREF(stop);
        Py_XDECREF(step);"""
        return str

gpu_join = GpuJoin()


class GpuAlloc(GpuOp):
    """Implement Alloc on the gpu.

    The memset_0 param is an optimization. When True, we call
    cudaMalloc that is faster.

    """
    def __init__(self, memset_0=False):
        self.memset_0 = memset_0

    def __eq__(self, other):
        return type(self) == type(other) and self.memset_0 == other.memset_0

    def __hash__(self):
        return hash(type(self)) ^ hash(self.memset_0)

    def __str__(self):
        #Hide the memset parameter when not used to prevent confusion.
        if self.memset_0:
            s = "%s{memset_0=%s}" % (self.__class__.__name__, self.memset_0)
        else:
            s = self.__class__.__name__
        return s

    def make_node(self, value, *shape):
        #if their is unneeded transfert generated by the next line
        #the optimizer will remove them.
        v = as_cuda_ndarray_variable(value)
        sh = [tensor.as_tensor_variable(s) for s in shape]
        if v.ndim != len(shape):
            raise TypeError(
                'GpuAlloc requires value of same dimensions as shape',
                value, len(shape))

        bcast = []
        for s in sh:
            if s.type.dtype[:3] not in ('int', 'uin'):
                raise TypeError('Shape arguments must be integers', s)
            # if s is constant 1, then we're broadcastable in that dim
            try:
                const_shp = tensor.get_scalar_constant_value(s)
            except tensor.NotScalarConstantError:
                const_shp = None
            bcast.append(numpy.all(1 == const_shp))
        otype = CudaNdarrayType(dtype='float32', broadcastable=bcast)
        return Apply(self, [v] + sh, [otype()])

    def perform(self, node, inputs, out_):
        out, = out_
        v = inputs[0]
        sh = tuple([int(i) for i in inputs[1:]])
        if out[0] is None or out[0].shape != sh:
            out[0] = cuda_ndarray.cuda_ndarray.CudaNdarray.zeros(sh)
        out[0][...] = v  # broadcast v to fill us up

    def c_code(self, node, name, inputs, out_, sub):
        out, = out_
        fail = sub['fail']
        value = inputs[0]
        shps = inputs[1:]
        nd = len(shps)
        memset_0 = int(self.memset_0)
        str = "int dims[%(nd)s];\n" % locals()
        for idx, sh in enumerate(shps):
            str += "dims[%(idx)s] = PyInt_AsLong((PyObject*)%(sh)s);\n" % locals()

        str += "if(%(out)s==NULL\n" % locals()
        for idx, sh in enumerate(shps):
            str += "||CudaNdarray_HOST_DIMS(%(out)s)[%(idx)s]!=dims[%(idx)s]" % locals()
        str += """){
            Py_XDECREF(%(out)s);
            %(out)s = (CudaNdarray*)CudaNdarray_New();
            if (!%(out)s)
            {
                // exception already set
                %(fail)s;
            }
            if (CudaNdarray_alloc_contiguous(%(out)s, %(nd)s, dims))
            {
                // exception already set
                Py_XDECREF(%(out)s);
                %(out)s = NULL;
                %(fail)s;
            }
        }
        if (%(memset_0)s && CudaNdarray_is_c_contiguous(%(out)s))
        {
            if (cudaSuccess != cudaMemset(%(out)s->devdata, 0,
                                          CudaNdarray_SIZE(%(out)s) * 4))
            {
                PyErr_Format(PyExc_MemoryError,
                             "GpuAlloc: Error memsetting %%d"
                             " bytes of device memory.",
                             CudaNdarray_SIZE(%(out)s) * 4);
                Py_XDECREF(%(out)s);
                %(out)s = NULL;
                %(fail)s;
            }
        }
        else if (CudaNdarray_CopyFromCudaNdarray(%(out)s, %(value)s, true))
        {
            // exception already set
            Py_XDECREF(%(out)s);
            %(out)s = NULL;
            %(fail)s;
        }
        """ % locals()
        return str

    def infer_shape(self, node, input_shapes):
        return [node.inputs[1:]]

    def grad(self, inputs, grads):
        gout, = grads
        return [None for i in inputs]

    def c_code_cache_version(self):
        return (7,)

    def do_constant_folding(self, node):
        for client in node.outputs[0].clients:
            if client[0] == 'output':
                # If the output is a constant, it will have to be deepcopied
                # each time the function is called.  So we do not fold.
                return False
            elif (not isinstance(client[0], basestring)
                    and isinstance(client[0].op, (
                        tensor.IncSubtensor,
                        tensor.AdvancedIncSubtensor1,
                        GpuIncSubtensor,
                        GpuAdvancedIncSubtensor1
                        ))):
                return False
        return True

gpu_alloc = GpuAlloc()


class GpuContiguous(GpuOp):
    """
    Always return a c contiguous output. Copy the input only if it is
    not already c contiguous.
    """
    view_map = {0: [0]}

    def __eq__(self, other):
        return type(self) == type(other)

    def __hash__(self):
        return hash(type(self))

    def grad(self, inputs, dout):

        x, = inputs
        dout, = dout
        dout = as_cuda_ndarray_variable(dout)

        return [dout]

    def __str__(self):
        return self.__class__.__name__

    def make_node(self, input):
        input = as_cuda_ndarray_variable(input)
        return Apply(self, [input], [input.type()])

    def c_code(self, node, name, inp, out, sub):
        input, = inp
        z, = out
        fail = sub['fail']
        str = """
        {
            if (CudaNdarray_is_c_contiguous(%(input)s)){
                Py_XDECREF(%(z)s);
                %(z)s = %(input)s;
                Py_INCREF(%(z)s);

            } else if ((NULL == %(z)s)""" % locals()
        for i in xrange(len(node.inputs[0].type.broadcastable)):
            str += "\n|| (CudaNdarray_HOST_DIMS(%(input)s)[%(i)s] != CudaNdarray_HOST_DIMS(%(z)s)[%(i)s])" % locals()
        str += """
                || !CudaNdarray_is_c_contiguous(%(z)s))
            {
                Py_XDECREF(%(z)s);
                %(z)s = (CudaNdarray*)CudaNdarray_Copy(%(input)s);
                if (!%(z)s)
                {
                    %(fail)s;
                }
            }else if(CudaNdarray_CopyFromCudaNdarray(%(z)s,%(input)s)){
                %(fail)s;
            }
        }
        """ % locals()
        return str

    def c_code_cache_version(self):
        return (2,)

gpu_contiguous = GpuContiguous()


# Those are predifined CudaNdarrayType as done in tensor.basic
# Useful mostly for test as the gpu op are inserted automatically...
def scalar(name=None, dtype=None):
    """Return a symbolic scalar variable.
    :param dtype: numeric type (None means to use theano.config.floatX)
    :param name: a name to attach to this variable
    """
    if dtype is None:
        dtype = config.floatX
    type = CudaNdarrayType(dtype=dtype, broadcastable=())
    return type(name)
fscalar = CudaNdarrayType(dtype='float32', broadcastable=())


def vector(name=None, dtype=None):
    """Return a symbolic vector variable.
    :param dtype: numeric type (None means to use theano.config.floatX)
    :param name: a name to attach to this variable
    """
    if dtype is None:
        dtype = config.floatX
    type = CudaNdarrayType(dtype=dtype, broadcastable=(False, ))
    return type(name)
fvector = CudaNdarrayType(dtype='float32', broadcastable=(False, ))


def matrix(name=None, dtype=None):
    """Return a symbolic matrix variable.
    :param dtype: numeric type (None means to use theano.config.floatX)
    :param name: a name to attach to this variable
    """
    if dtype is None:
        dtype = config.floatX
    type = CudaNdarrayType(dtype=dtype, broadcastable=(False, False))
    return type(name)
fmatrix = CudaNdarrayType(dtype='float32', broadcastable=(False, False))


def row(name=None, dtype=None):
    """Return a symbolic row variable (ndim=2, broadcastable=[True,False]).
    :param dtype: numeric type (None means to use theano.config.floatX)
    :param name: a name to attach to this variable
    """
    if dtype is None:
        dtype = config.floatX
    type = CudaNdarrayType(dtype=dtype, broadcastable=(True, False))
    return type(name)
frow = CudaNdarrayType(dtype='float32', broadcastable=(True, False))


def col(name=None, dtype=None):
    """Return a symbolic column variable (ndim=2, broadcastable=[False,True]).
    :param dtype: numeric type (None means to use theano.config.floatX)
    :param name: a name to attach to this variable
    """
    if dtype is None:
        dtype = config.floatX
    type = CudaNdarrayType(dtype=dtype, broadcastable=(False, True))
    return type(name)
fcol = CudaNdarrayType(dtype='float32', broadcastable=(False, True))


def tensor3(name=None, dtype=None):
    """Return a symbolic 3-D variable.
    :param dtype: numeric type (None means to use theano.config.floatX)
    :param name: a name to attach to this variable
    """
    if dtype is None:
        dtype = config.floatX
    type = CudaNdarrayType(dtype=dtype, broadcastable=(False, False, False))
    return type(name)
ftensor3 = CudaNdarrayType(dtype='float32', broadcastable=(False,) * 3)


def tensor4(name=None, dtype=None):
    """Return a symbolic 4-D variable.
    :param dtype: numeric type (None means to use theano.config.floatX)
    :param name: a name to attach to this variable
    """
    if dtype is None:
        dtype = config.floatX
    type = CudaNdarrayType(dtype=dtype,
                           broadcastable=(False, False, False, False))
    return type(name)
ftensor4 = CudaNdarrayType(dtype='float32', broadcastable=(False,) * 4)


@theano.compile.profilemode.register_profiler_printer
def profile_printer(fct_name, compile_time, fct_call_time, fct_call,
                    apply_time, apply_cimpl, message, outputs_size,
                    other_time):
    if any([x[1].op.__class__.__name__.lower().startswith("gpu")
            for x in apply_time.keys()]):
        local_time = sum(apply_time.values())
        print
        print 'Some info useful for gpu:'

        cpu = 0
        gpu = 0
        trans = 0
        for (_, node), t in apply_time.items():
            if isinstance(node.op.__class__.__name__,
                          (HostFromGpu, GpuFromHost)):
                trans += t
            elif node.op.__class__.__name__.lower().startswith("gpu"):
                gpu += t
            else:
                cpu += t
        print
        print "    Spent %.3fs(%.3f%%) in cpu Op, %.3fs(%.3f%%) in gpu Op and %.3fs(%.3f%%) transfert Op" % (
            cpu, cpu / local_time * 100, gpu, gpu / local_time * 100,
            trans, trans / local_time * 100)

        print
        print "    Theano function input that are float64"
        print "    <fct name> <input name> <input type> <str input>"
        for fct in fct_call.keys():
            for i in fct.input_storage:
                if hasattr(i.type, 'dtype') and i.type.dtype == 'float64':
                    print '        ', fct.name, i.name, i.type, i

        print
        print "    List of apply that don't have float64 as input but have float64 in outputs"
        print "    (Useful to know if we forgot some cast when using floatX=float32 or gpu code)"
        print '    <Apply> <Apply position> <fct name> <inputs type> <outputs type>'
        for fct in fct_call.keys():
            for idx, node in enumerate(fct.maker.fgraph.toposort()):
                if (any(hasattr(i, 'dtype') and i.dtype == 'float64'
                        for i in node.outputs) and
                    not any(hasattr(i, 'dtype') and i.dtype == 'float64'
                            for i in node.inputs)):

                    print '        ', str(node), idx, fct.name,
                    print str([getattr(i, 'dtype', None)
                               for i in node.inputs]),
                    print str([getattr(i, 'dtype', None)
                               for i in node.outputs])


class GpuEye(GpuOp):
    def __init__(self, dtype=None):
        if dtype is None:
            dtype = config.floatX
        assert dtype == 'float32'
        self.dtype = dtype

    def make_node(self, n, m, k):
        n = tensor.as_tensor_variable(n)
        m = tensor.as_tensor_variable(m)
        k = tensor.as_tensor_variable(k)
        assert n.ndim == 0
        assert m.ndim == 0
        assert k.ndim == 0

        # k != 0 isn't implemented on the GPU yet.
        assert tensor.get_scalar_constant_value(k) == 0
        return Apply(self, [n, m], [matrix(dtype=self.dtype)])

    def infer_shape(self, node, in_shapes):
        out_shape = [node.inputs[0], node.inputs[1]]
        return [out_shape]

    def grad(self, inp, grads):
        return [grad_undefined(self, i, inp[i]) for i in xrange(3)]

    def __eq__(self, other):
        return type(self) == type(other) and self.dtype == other.dtype

    def __hash__(self):
        return hash(self.dtype) ^ hash(type(self))

    def c_support_code(self):
        return """
//Only 1 block is used.
__global__ void kEye(float* a, int n, int m) {
    int nb_elem = min(n, m);
    for (unsigned int i = threadIdx.x; i < nb_elem; i += blockDim.x) {
        a[i*m + i] = 1;
    }
}"""

    def c_code(self, node, name, inp, out, sub):
        n, m = inp
        z, = out
        fail = sub['fail']
        s = """
        int dims[] = {0, 0};

        dims[0] = ((dtype_%(n)s*)PyArray_DATA(%(n)s))[0];
        dims[1] = ((dtype_%(m)s*)PyArray_DATA(%(m)s))[0];
        int total_size = dims[0] * dims[1] * sizeof(float);
        cudaError_t sts;
        void * orig_z = %(z)s;

        if (CudaNdarray_prep_output(&%(z)s, 2, dims))
        {
            %(fail)s;
        }

        sts = cudaMemset(CudaNdarray_DEV_DATA(%(z)s), 0, total_size);
        if (cudaSuccess != sts)
        {
            PyErr_Format(PyExc_MemoryError,
                         "GpuEye: Error in memset %%d bytes of device memory.",
                         total_size);
            if(orig_z == NULL)
                Py_XDECREF(%(z)s);
            %(fail)s;
        }

        kEye<<<1, 256>>>(CudaNdarray_DEV_DATA(%(z)s), dims[0], dims[1]);
        CNDA_THREAD_SYNC;

        sts = cudaGetLastError();
        if (cudaSuccess != sts)
        {
               PyErr_Format(PyExc_RuntimeError,
                    "Cuda error: kEye: %%s. n=%%d, m=%%d.",
                    cudaGetErrorString(sts),
                    dims[0], dims[1]);
            %(fail)s;
         }
        """ % locals()

        return s

    def c_code_cache_version(self):
        return (3,)
gpu_eye = GpuEye(dtype='float32')<|MERGE_RESOLUTION|>--- conflicted
+++ resolved
@@ -2942,19 +2942,7 @@
         out[0] = rval
 
     def c_code(self, node, name, inputs, out_, sub):
-<<<<<<< HEAD
-=======
         if theano.tensor.extract_constant(node.inputs[0]) not in [0, 1]:
-            raise NotImplementedError()
-            # only works for the first two axis
-        if len(inputs) != 3:
-            # only works for two arrays
-            raise NotImplementedError()
-        if any([i.ndim != 2 for i in node.inputs[1:]]):
-            # only works for type T.matrix
-            raise NotImplementedError()
-
->>>>>>> 6ecd6c6c
         axis = inputs[0]
         n_cndas = len(inputs[1:])
         input_1 = inputs[1]
