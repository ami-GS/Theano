"""
Generate and compile C modules for Python.

"""
from __future__ import absolute_import, print_function, division

import atexit
import textwrap
import six.moves.cPickle as pickle
import logging
import os
import re
import shutil
import stat
import subprocess
import sys
import tempfile
import time
import platform
import distutils.sysconfig
import warnings

import numpy.distutils  # TODO: TensorType should handle this

import theano
from theano.compat import PY3, decode, decode_iter
from six import b, BytesIO, StringIO, string_types, iteritems
from six.moves import xrange
from theano.gof.utils import flatten
from theano.configparser import config
from theano.gof.utils import hash_from_code
from theano.misc.windows import (subprocess_Popen,
                                 output_subprocess_Popen)

# we will abuse the lockfile mechanism when reading and writing the registry
from theano.gof import compilelock
from theano.configdefaults import gcc_version_str, local_bitwidth

importlib = None
try:
    import importlib
except ImportError:
    pass

_logger = logging.getLogger("theano.gof.cmodule")

METH_VARARGS = "METH_VARARGS"
METH_NOARGS = "METH_NOARGS"
# global variable that represent the total time spent in importing module.
import_time = 0


class MissingGXX(Exception):
    """
    This error is raised when we try to generate c code,
    but g++ is not available.

    """

    pass


def debug_counter(name, every=1):
    """
    Debug counter to know how often we go through some piece of code.

    This is a utility function one may use when debugging.

    Example
    -------
    debug_counter('I want to know how often I run this line')

    """
    setattr(debug_counter, name, getattr(debug_counter, name, 0) + 1)
    n = getattr(debug_counter, name)
    if n % every == 0:
        print("debug_counter [%s]: %s" % (name, n), file=sys.stderr)


class ExtFunction(object):
    """
    A C function to put into a DynamicModule.

    """

    name = ""
    """
    str - function's name.

    """
    code_block = ""
    """
    str - the entire code for the function.

    Has the form ``static PyObject* <name>([...]){ ... }

    See Python's C API Reference for how to write c functions for python
    modules.

    """
    method = ""
    """
    str - calling method for this function (i.e. 'METH_VARARGS', 'METH_NOARGS').

    """
    doc = ""
    """
    str - documentation string for this function.

    """

    def __init__(self, name, code_block, method, doc="undocumented"):
        self.name = name
        self.code_block = code_block
        self.method = method
        self.doc = doc

    def method_decl(self):
        """
        Returns the signature for this function.

        It goes into the DynamicModule's method table.

        """
        return '\t{"%s", %s, %s, "%s"}' % (
            self.name, self.name, self.method, self.doc)


class DynamicModule(object):
<<<<<<< HEAD
    """
    WRITEME
    """
=======

>>>>>>> adfe319c
    def __init__(self, name=None):
        assert name is None, (
            "The 'name' parameter of DynamicModule"
            " cannot be specified anymore. Instead, 'code_hash'"
            " will be automatically computed and can be used as"
            " the module's name.")
        # While the module is not finalized, we can call add_...
        # when it is finalized, a hash is computed and used instead of
        # the placeholder, and as module name.
        self.finalized = False
        self.code_hash = None
        self.hash_placeholder = '<<<<HASH_PLACEHOLDER>>>>'

        self.support_code = []
        self.functions = []
        self.includes = ["<Python.h>", "<iostream>", '"theano_mod_helper.h"']
        self.init_blocks = []

    def print_methoddef(self, stream):
        print("static PyMethodDef MyMethods[] = {", file=stream)
        for f in self.functions:
            print(f.method_decl(), ',', file=stream)
        print("\t{NULL, NULL, 0, NULL}", file=stream)
        print("};", file=stream)

    def print_init(self, stream):
        if PY3:
            print("""\
static struct PyModuleDef moduledef = {{
      PyModuleDef_HEAD_INIT,
      "{name}",
      NULL,
      -1,
      MyMethods,
}};
""".format(name=self.hash_placeholder), file=stream)
            print(("PyMODINIT_FUNC PyInit_%s(void) {" %
                  self.hash_placeholder), file=stream)
            for block in self.init_blocks:
                print('  ', block, file=stream)
            print("    PyObject *m = PyModule_Create(&moduledef);", file=stream)
            print("    return m;", file=stream)
        else:
            print(("PyMODINIT_FUNC init%s(void){" %
                  self.hash_placeholder), file=stream)
            for block in self.init_blocks:
                print('  ', block, file=stream)
            print('  ', ('(void) Py_InitModule("%s", MyMethods);'
                  % self.hash_placeholder), file=stream)
        print("}", file=stream)

    def add_include(self, str):
        assert not self.finalized
        self.includes.append(str)

    def add_init_code(self, code):
        assert not self.finalized
        self.init_blocks.append(code)

    def add_support_code(self, code):
        assert not self.finalized
        if code not in self.support_code:  # TODO: KLUDGE
            self.support_code.append(code)

    def add_function(self, fn):
        assert not self.finalized
        self.functions.append(fn)

    def code(self):
        sio = StringIO()
        for inc in self.includes:
            if not inc:
                continue
            if inc[0] == '<' or inc[0] == '"':
                print("#include", inc, file=sio)
            else:
                print('#include "%s"' % inc, file=sio)

        print("//////////////////////", file=sio)
        print("////  Support Code", file=sio)
        print("//////////////////////", file=sio)
        for sc in self.support_code:
            print(sc, file=sio)

        print("//////////////////////", file=sio)
        print("////  Functions", file=sio)
        print("//////////////////////", file=sio)
        for f in self.functions:
            print(f.code_block, file=sio)

        print("//////////////////////", file=sio)
        print("////  Module init", file=sio)
        print("//////////////////////", file=sio)
        self.print_methoddef(sio)
        self.print_init(sio)

        rval = sio.getvalue()
        # Make sure the hash of the code hasn't changed
        h = hash_from_code(rval)
        assert self.code_hash is None or self.code_hash == h
        self.code_hash = h
        rval = re.sub(self.hash_placeholder, self.code_hash, rval)
        # Finalize the Module, so no support code or function
        # can be added
        self.finalized = True

        return rval

    def list_code(self, ofile=sys.stdout):
        """
        Print out the code with line numbers to `ofile`.

        """
        for i, line in enumerate(self.code().split('\n')):
            print(('%4i' % (i + 1)), line, file=ofile)
        ofile.flush()

    # TODO: add_type


def dlimport(fullpath, suffix=None):
    """
    Dynamically load a .so, .pyd, .dll, or .py file.

    Parameters
    ----------
    fullpath : str
        A fully-qualified path do a compiled python module.
    suffix : str
        A suffix to strip from the end of fullpath to get the
        import name.

    Returns
    -------
    object
        The dynamically loaded module (from __import__).

    """
    if not os.path.isabs(fullpath):
        raise ValueError('`fullpath` must be an absolute path', fullpath)
    if suffix is None:
        if fullpath.endswith('.so'):
            suffix = '.so'
        elif fullpath.endswith('.pyd'):
            suffix = '.pyd'
        elif fullpath.endswith('.dll'):
            suffix = '.dll'
        elif fullpath.endswith('.py'):
            suffix = '.py'
        else:
            suffix = ''
    rval = None
    if fullpath.endswith(suffix):
        module_name = '.'.join(fullpath.split(os.path.sep)[-2:])[:-len(suffix)]
    else:
        raise ValueError('path has wrong suffix', (fullpath, suffix))
    workdir = fullpath[:-len(module_name) - 1 - len(suffix)]

    _logger.debug("WORKDIR %s", workdir)
    _logger.debug("module_name %s", module_name)

    sys.path[0:0] = [workdir]  # insert workdir at beginning (temporarily)
    global import_time
    try:
        if importlib is not None:
            if hasattr(importlib, "invalidate_caches"):
                importlib.invalidate_caches()
        t0 = time.time()
        with warnings.catch_warnings():
            warnings.filterwarnings("ignore",
                                    message="numpy.ndarray size changed")
            rval = __import__(module_name, {}, {}, [module_name])
        t1 = time.time()
        import_time += t1 - t0
        if not rval:
            raise Exception('__import__ failed', fullpath)
    finally:
        del sys.path[0]

    assert fullpath.startswith(rval.__file__)
    return rval


def dlimport_workdir(basedir):
    """
    Return a directory where you should put your .so file for dlimport
    to be able to load it, given a basedir which should normally be
    config.compiledir.

    """
    return tempfile.mkdtemp(dir=basedir)


def last_access_time(path):
    """
    Return the number of seconds since the epoch of the last access of a
    given file.

    """
    return os.stat(path)[stat.ST_ATIME]


def module_name_from_dir(dirname, err=True, files=None):
    """
    Scan the contents of a cache directory and return full path of the
    dynamic lib in it.

    """
    if files is None:
        files = os.listdir(dirname)
    names = [file for file in files
             if file.endswith('.so') or file.endswith('.pyd')]
    if len(names) == 0 and not err:
        return None
    elif len(names) == 1:
        return os.path.join(dirname, names[0])
    else:
        raise ValueError("More than 1 compiled module in this directory:" +
                         dirname)


def is_same_entry(entry_1, entry_2):
    """
    Return True iff both paths can be considered to point to the same module.

    This is the case if and only if at least one of these conditions holds:
        - They are equal.
        - Their real paths are equal.
        - They share the same temporary work directory and module file name.

    """
    if entry_1 == entry_2:
        return True
    if os.path.realpath(entry_1) == os.path.realpath(entry_2):
        return True
    if (os.path.basename(entry_1) == os.path.basename(entry_2) and
            (os.path.basename(os.path.dirname(entry_1)) ==
             os.path.basename(os.path.dirname(entry_2))) and
            os.path.basename(os.path.dirname(entry_1)).startswith('tmp')):
        return True
    return False


def get_module_hash(src_code, key):
    """
    Return an MD5 hash that uniquely identifies a module.

    This hash takes into account:
        1. The C source code of the module (`src_code`).
        2. The version part of the key.
        3. The compiler options defined in `key` (command line parameters and
           libraries to link against).
        4. The NumPy ABI version.

    """
    # `to_hash` will contain any element such that we know for sure that if
    # it changes, then the module hash should be different.
    # We start with the source code itself (stripping blanks might avoid
    # recompiling after a basic indentation fix for instance).
    to_hash = [l.strip() for l in src_code.split('\n')]
    # Get the version part of the key (ignore if unversioned).
    if key[0]:
        to_hash += list(map(str, key[0]))
    c_link_key = key[1]
    # Currently, in order to catch potential bugs early, we are very
    # convervative about the structure of the key and raise an exception
    # if it does not match exactly what we expect. In the future we may
    # modify this behavior to be less strict and be able to accomodate
    # changes to the key in an automatic way.
    # Note that if the key structure changes, the `get_safe_part` fucntion
    # below may also need to be modified.
    error_msg = ("This should not happen unless someone modified the code "
                 "that defines the CLinker key, in which case you should "
                 "ensure this piece of code is still valid (and this "
                 "AssertionError may be removed or modified to accomodate "
                 "this change)")
    assert c_link_key[0] == 'CLinker.cmodule_key', error_msg
    for key_element in c_link_key[1:]:
        if isinstance(key_element, tuple):
            # This should be the C++ compilation command line parameters or the
            # libraries to link against.
            to_hash += list(key_element)
        elif isinstance(key_element, string_types):
            if key_element.startswith('md5:'):
                # This is the md5 hash of the config options. We can stop
                # here.
                break
            elif (key_element.startswith('NPY_ABI_VERSION=0x') or
                  key_element.startswith('c_compiler_str=')):
                to_hash.append(key_element)
            else:
                raise AssertionError(error_msg)
        else:
            raise AssertionError(error_msg)
    return hash_from_code('\n'.join(to_hash))


def get_safe_part(key):
    """
    Return a tuple containing a subset of `key`, to be used to find equal keys.

    This tuple should only contain objects whose __eq__ and __hash__ methods
    can be trusted (currently: the version part of the key, as well as the
    md5 hash of the config options).
    It is used to reduce the amount of key comparisons one has to go through
    in order to find broken keys (i.e. keys with bad implementations of __eq__
    or __hash__).

    """
    version = key[0]
    # This function should only be called on versioned keys.
    assert version

    # Find the md5 hash part.
    c_link_key = key[1]
    for key_element in c_link_key[1:]:
        if (isinstance(key_element, string_types) and
                key_element.startswith('md5:')):
            md5 = key_element[4:]
            break

    return key[0] + (md5, )


class KeyData(object):
    """
    Used to store the key information in the cache.

    Parameters
    ----------
    keys
        Set of keys that are associated to the exact same module.
    module_hash
        Hash identifying the module (it should hash both the code and the
        compilation options).
    key_pkl
        Path to the file in which this KeyData object should be
        pickled.

    """

    def __init__(self, keys, module_hash, key_pkl, entry):
        self.keys = keys
        self.module_hash = module_hash
        self.key_pkl = key_pkl
        self.entry = entry

    def add_key(self, key, save_pkl=True):
        """
        Add a key to self.keys, and update pickled file if asked to.

        """
        assert key not in self.keys
        self.keys.add(key)
        if save_pkl:
            self.save_pkl()

    def remove_key(self, key, save_pkl=True):
        """
        Remove a key from self.keys, and update pickled file if asked to.

        """
        self.keys.remove(key)
        if save_pkl:
            self.save_pkl()

    def save_pkl(self):
        """
        Dump this object into its `key_pkl` file.

        May raise a cPickle.PicklingError if such an exception is raised at
        pickle time (in which case a warning is also displayed).

        """
        # Note that writing in binary mode is important under Windows.
        try:
            with open(self.key_pkl, 'wb') as f:
                pickle.dump(self, f, protocol=pickle.HIGHEST_PROTOCOL)
        except pickle.PicklingError:
            _logger.warning("Cache leak due to unpickle-able key data %s",
                            self.keys)
            os.remove(self.key_pkl)
            raise

    def get_entry(self):
        """
        Return path to the module file.

        """
        # TODO This method may be removed in the future (e.g. in 0.5) since
        # its only purpose is to make sure that old KeyData objects created
        # before the 'entry' field was added are properly handled.
        if not hasattr(self, 'entry'):
            self.entry = module_name_from_dir(os.path.dirname(self.key_pkl))
        return self.entry

    def delete_keys_from(self, entry_from_key, do_manual_check=True):
        """
        Delete from entry_from_key all keys associated to this KeyData object.

        Note that broken keys will not appear in the keys field, so we also
        manually look for keys associated to the same entry, unless
        do_manual_check is False.

        """
        entry = self.get_entry()
        for key in self.keys:
            del entry_from_key[key]
        if do_manual_check:
            to_del = []
            for key, key_entry in iteritems(entry_from_key):
                if key_entry == entry:
                    to_del.append(key)
            for key in to_del:
                del entry_from_key[key]


class ModuleCache(object):
    """
    Interface to the cache of dynamically compiled modules on disk.

    Note that this interface does not assume exclusive use of the cache
    directory. It is built to handle the case where multiple programs are also
    using instances of this class to manage the same directory.

    The cache works on the basis of keys. Each key is mapped to only one
    dynamic module, but multiple keys may be mapped to the same module (see
    below for details). Each module is a dynamic library file, that Python
    can import.

    The cache contains one directory for each module, containing:
    - the dynamic library file itself (.so/.pyd),
    - an empty __init__.py file, so Python can import it,
    - a file containing the source code for the module (mod.cpp/mod.cu),
    - a key.pkl file, containing a KeyData object with all the keys
    associated with that module,
    - possibly a delete.me file, meaning this directory has been marked
    for deletion.

    Keys should be tuples of length 2: (version, rest). The
    ``rest`` can be anything hashable and picklable, that uniquely
    identifies the computation in the module. The key is returned by
    ``CLinker.cmodule_key_``.

    The ``version`` should be a hierarchy of tuples of integers.
    If the ``version`` is either 0 or (), then the key is unversioned, and its
    corresponding module will be marked for deletion in an atexit() handler.
    If the ``version`` is neither 0 nor (), then the module will be kept in the
    cache between processes.

    An unversioned module is not always deleted by the process that
    creates it.  Deleting such modules may not work on NFS filesystems
    because the tmpdir in which the library resides is in use until the
    end of the process' lifetime.  In this case, unversioned modules
    are left in their tmpdirs without corresponding .pkl files.  These
    modules and their directories are erased by subsequent processes'
    refresh() functions.

    Two different keys are mapped to the same module when all conditions below
    are met:
        - They have the same version.
        - They share the same compilation options in their ``rest`` part (see
          ``CLinker.cmodule_key_`` for how this part is built).
        - They share the same C code.
    These three elements uniquely identify a module, and are summarized
    in a single "module hash".

    Parameters
    ----------
    check_for_broken_eq
        A bad __eq__ implementation can break this cache mechanism.
        This option turns on a not-too-expensive sanity check every
        time a new key is added to the cache.

    do_refresh : bool
        If True, then the ``refresh`` method will be called
        in the constructor.

    """

    dirname = ""
    """
    The working directory that is managed by this interface.

    """
    module_from_name = {}
    """
    Maps a module filename to the loaded module object.

    """
    entry_from_key = {}
    """
    Maps keys to the filename of a .so/.pyd.

    """
    similar_keys = {}
    """
    Maps a part-of-key to all keys that share this same part.

    """
    module_hash_to_key_data = {}
    """
    Maps a module hash to its corresponding KeyData object.

    """
    stats = []
    """
    A list with counters for the number of hits, loads, compiles issued by
    module_from_key().

    """
    loaded_key_pkl = set()
    """
    Set of all key.pkl files that have been loaded.

    """

    def __init__(self, dirname, check_for_broken_eq=True, do_refresh=True):
        self.dirname = dirname
        self.module_from_name = dict(self.module_from_name)
        self.entry_from_key = dict(self.entry_from_key)
        self.module_hash_to_key_data = dict(self.module_hash_to_key_data)
        self.similar_keys = dict(self.similar_keys)
        self.stats = [0, 0, 0]
        self.check_for_broken_eq = check_for_broken_eq
        self.loaded_key_pkl = set()
        self.time_spent_in_check_key = 0

        if do_refresh:
            self.refresh()

    age_thresh_use = 60 * 60 * 24 * 24    # 24 days
    """
    The default age threshold (in seconds) for cache files we want to use.

    Older modules will be deleted in ``clear_old``.

    """

    def _get_module(self, name):
        """
        Fetch a compiled module from the loaded cache or the disk.

        """
        if name not in self.module_from_name:
            _logger.debug('loading name %s', name)
            self.module_from_name[name] = dlimport(name)
            self.stats[1] += 1
        else:
            _logger.debug('returning compiled module from cache %s', name)
            self.stats[0] += 1
        return self.module_from_name[name]

    def refresh(self, age_thresh_use=None, delete_if_problem=False,
                cleanup=True):
        """
        Update cache data by walking the cache directory structure.

        Load key.pkl files that have not been loaded yet.
        Remove entries which have been removed from the filesystem.
        Also, remove malformed cache directories.

        Parameters
        ----------
        age_thresh_use
            Do not use modules other than this. Defaults to self.age_thresh_use.
        delete_if_problem : bool
            If True, cache entries that meet one of those two conditions are
            deleted:
            - Those for which unpickling the KeyData file fails with
              an unknown exception.
            - Duplicated modules, regardless of their age.
        cleanup : bool
            Do a cleanup of the cache removing expired and broken modules.

        Returns
        -------
        list
            A list of modules of age higher than age_thresh_use.

        """
        if age_thresh_use is None:
            age_thresh_use = self.age_thresh_use
        start_time = time.time()
        too_old_to_use = []

        to_delete = []
        to_delete_empty = []

        def rmtree(*args, **kwargs):
            if cleanup:
                to_delete.append((args, kwargs))

        def rmtree_empty(*args, **kwargs):
            if cleanup:
                to_delete_empty.append((args, kwargs))

        # add entries that are not in the entry_from_key dictionary
        time_now = time.time()
        # Go through directories in alphabetical order to ensure consistent
        # behavior.
        subdirs = sorted(os.listdir(self.dirname))
        files, root = None, None  # To make sure the "del" below works
        for subdirs_elem in subdirs:
            # Never clean/remove lock_dir
            if subdirs_elem == 'lock_dir':
                continue
            root = os.path.join(self.dirname, subdirs_elem)
            key_pkl = os.path.join(root, 'key.pkl')
            if key_pkl in self.loaded_key_pkl:
                continue
            if not os.path.isdir(root):
                continue
            files = os.listdir(root)
            if not files:
                rmtree_empty(root, ignore_nocleanup=True,
                             msg="empty dir")
                continue
            if 'delete.me' in files:
                rmtree(root, ignore_nocleanup=True,
                       msg="delete.me found in dir")
                continue
            elif 'key.pkl' in files:
                try:
                    entry = module_name_from_dir(root, files=files)
                except ValueError:  # there is a key but no dll!
                    if not root.startswith("/tmp"):
                        # Under /tmp, file are removed periodically by the
                        # os. So it is normal that this happens from time
                        # to time.
                        _logger.warning("ModuleCache.refresh() Found key "
                                        "without dll in cache, deleting it. %s",
                                        key_pkl)
                    rmtree(root, ignore_nocleanup=True,
                           msg="missing module file", level=logging.INFO)
                    continue
                if (time_now - last_access_time(entry)) < age_thresh_use:
                    _logger.debug('refresh adding %s', key_pkl)

                    def unpickle_failure():
                        _logger.info("ModuleCache.refresh() Failed to "
                                     "unpickle cache file %s", key_pkl)

                    try:
                        with open(key_pkl, 'rb') as f:
                            key_data = pickle.load(f)
                    except EOFError:
                        # Happened once... not sure why (would be worth
                        # investigating if it ever happens again).
                        unpickle_failure()
                        rmtree(root, ignore_nocleanup=True,
                               msg='broken cache directory [EOF]',
                               level=logging.WARNING)
                        continue
                    except ValueError:
                        # This can happen when we have bad config value
                        # in the cuda.nvcc_compiler.py file.
                        # We should not hide it here, as this will cause
                        # an unrelated error to appear.
                        raise
                    except Exception:
                        unpickle_failure()
                        if delete_if_problem:
                            rmtree(root, ignore_nocleanup=True,
                                   msg='broken cache directory',
                                   level=logging.INFO)
                        else:
                            # This exception is often triggered by keys
                            # that contain references to classes that have
                            # not yet been imported (e.g. when running two
                            # different Theano-based scripts). They are not
                            # necessarily broken, but we cannot load them
                            # now. They will be loaded later if needed.
                            pass
                        continue

                    if not isinstance(key_data, KeyData):
                        # This is some old cache data, that does not fit
                        # the new cache format. It would be possible to
                        # update it, but it is not entirely safe since we
                        # do not know the config options that were used.
                        # As a result, we delete it instead (which is also
                        # simpler to implement).
                        rmtree(root, ignore_nocleanup=True,
                               msg=(
                                   'invalid cache entry format -- this '
                                   'should not happen unless your cache '
                                   'was really old'),
                               level=logging.WARN)
                        continue

                    # Check the path to the module stored in the KeyData
                    # object matches the path to `entry`. There may be
                    # a mismatch e.g. due to symlinks, or some directory
                    # being renamed since last time cache was created.
                    kd_entry = key_data.get_entry()
                    if kd_entry != entry:
                        if is_same_entry(entry, kd_entry):
                            # Update KeyData object. Note that we also need
                            # to update the key_pkl field, because it is
                            # likely to be incorrect if the entry itself
                            # was wrong.
                            key_data.entry = entry
                            key_data.key_pkl = key_pkl
                        else:
                            # This is suspicious. Better get rid of it.
                            rmtree(root, ignore_nocleanup=True,
                                   msg='module file path mismatch',
                                   level=logging.INFO)
                            continue

                    # Find unversioned keys from other processes.
                    # TODO: check if this can happen at all
                    to_del = [key for key in key_data.keys if not key[0]]
                    if to_del:
                        _logger.warning(
                            "ModuleCache.refresh() Found unversioned "
                            "key in cache, removing it. %s", key_pkl)
                        # Since the version is in the module hash, all
                        # keys should be unversioned.
                        if len(to_del) != len(key_data.keys):
                            _logger.warning(
                                'Found a mix of unversioned and '
                                'versioned keys for the same '
                                'module %s', key_pkl)
                        rmtree(root, ignore_nocleanup=True,
                               msg="unversioned key(s) in cache",
                               level=logging.INFO)
                        continue

                    mod_hash = key_data.module_hash
                    if mod_hash in self.module_hash_to_key_data:
                        # This may happen when two processes running
                        # simultaneously compiled the same module, one
                        # after the other. We delete one once it is old
                        # enough (to be confident there is no other process
                        # using it), or if `delete_if_problem` is True.
                        # Note that it is important to walk through
                        # directories in alphabetical order so as to make
                        # sure all new processes only use the first one.
                        if cleanup:
                            age = time.time() - last_access_time(entry)
                            if delete_if_problem or age > self.age_thresh_del:
                                rmtree(root, ignore_nocleanup=True,
                                       msg='duplicated module',
                                       level=logging.DEBUG)
                            else:
                                _logger.debug('Found duplicated module not '
                                              'old enough yet to be deleted '
                                              '(age: %s): %s',
                                              age, entry)
                        continue

                    # Remember the map from a module's hash to the KeyData
                    # object associated with it.
                    self.module_hash_to_key_data[mod_hash] = key_data

                    for key in key_data.keys:
                        if key not in self.entry_from_key:
                            self.entry_from_key[key] = entry
                            # Assert that we have not already got this
                            # entry somehow.
                            assert entry not in self.module_from_name
                            # Store safe part of versioned keys.
                            if key[0]:
                                self.similar_keys.setdefault(
                                    get_safe_part(key),
                                    []).append(key)
                        else:
                            dir1 = os.path.dirname(self.entry_from_key[key])
                            dir2 = os.path.dirname(entry)
                            _logger.warning(
                                "The same cache key is associated to "
                                "different modules (%s and %s). This "
                                "is not supposed to happen! You may "
                                "need to manually delete your cache "
                                "directory to fix this.",
                                dir1, dir2)
                    # Clean up the name space to prevent bug.
                    if key_data.keys:
                        del key
                    self.loaded_key_pkl.add(key_pkl)
                else:
                    too_old_to_use.append(entry)

            # If the compilation failed, no key.pkl is in that
            # directory, but a mod.* should be there.
            # We do nothing here.

        # Clean up the name space to prevent bug.
        del root, files, subdirs

        # Remove entries that are not in the filesystem.
        items_copy = list(self.module_hash_to_key_data.items())
        for module_hash, key_data in items_copy:
            entry = key_data.get_entry()
            try:
                # Test to see that the file is [present and] readable.
                open(entry).close()
                gone = False
            except IOError:
                gone = True

            if gone:
                # Assert that we did not have one of the deleted files
                # loaded up and in use.
                # If so, it should not have been deleted. This should be
                # considered a failure of the OTHER process, that deleted
                # it.
                if entry in self.module_from_name:
                    _logger.warning("A module that was loaded by this "
                                    "ModuleCache can no longer be read from file "
                                    "%s... this could lead to problems.",
                                    entry)
                    del self.module_from_name[entry]

                _logger.info("deleting ModuleCache entry %s", entry)
                key_data.delete_keys_from(self.entry_from_key)
                del self.module_hash_to_key_data[module_hash]
                if key_data.keys and list(key_data.keys)[0][0]:
                    # this is a versioned entry, so should have been on
                    # disk. Something weird happened to cause this, so we
                    # are responding by printing a warning, removing
                    # evidence that we ever saw this mystery key.
                    pkl_file_to_remove = key_data.key_pkl
                    if not key_data.key_pkl.startswith("/tmp"):
                        # Under /tmp, file are removed periodically by the
                        # os. So it is normal that this happen from time to
                        # time.
                        _logger.warning("Removing key file %s because the "
                                        "corresponding module is gone from the "
                                        "file system.",
                                        pkl_file_to_remove)
                    self.loaded_key_pkl.remove(pkl_file_to_remove)

        if to_delete or to_delete_empty:
            with compilelock.lock_ctx():
                for a, kw in to_delete:
                    _rmtree(*a, **kw)
                for a, kw in to_delete_empty:
                    files = os.listdir(a[0])
                    if not files:
                        _rmtree(*a, **kw)

        _logger.debug('Time needed to refresh cache: %s',
                      (time.time() - start_time))

        return too_old_to_use

    def _get_from_key(self, key, key_data=None):
        """
        Returns a module if the passed-in key is found in the cache
        and None otherwise.

        May raise ValueError if the key is malformed.

        """
        name = None
        if key is not None:
            assert key_data is None
            try:
                _version, _rest = key
            except (TypeError, ValueError):
                raise ValueError(
                    "Invalid key. key must have form (version, rest)", key)
            if key in self.entry_from_key:
                name = self.entry_from_key[key]
        else:
            assert key_data is not None
            name = key_data.get_entry()
        if name is None:
            return None
        return self._get_module(name)

    def _get_from_hash(self, module_hash, key, keep_lock=False):
        if module_hash in self.module_hash_to_key_data:
            key_data = self.module_hash_to_key_data[module_hash]
            module = self._get_from_key(None, key_data)
            with compilelock.lock_ctx(keep_lock=keep_lock):
                try:
                    key_data.add_key(key, save_pkl=bool(key[0]))
                    key_broken = False
                except pickle.PicklingError:
                    key_data.remove_key(key)
                    key_broken = True
                # We need the lock while we check in case of parallel
                # process that could be changing the file at the same
                # time.
                if (key[0] and not key_broken and
                        self.check_for_broken_eq):
                    self.check_key(key, key_data.key_pkl)
            self._update_mappings(key, key_data, module.__file__, check_in_keys=not key_broken)
            return module
        else:
            return None

    def _update_mappings(self, key, key_data, name, check_in_keys):
        all_keys = key_data.keys
        if not all_keys:
            all_keys = [key]
        if check_in_keys:
            assert key in all_keys
        for k in all_keys:
            if k in self.entry_from_key:
                assert self.entry_from_key[k] == name
            else:
                self.entry_from_key[k] = name
                if key[0]:
                    self.similar_keys.setdefault(get_safe_part(k),
                                                 []).append(key)

    def _add_to_cache(self, module, key, module_hash):
        """
        This function expects the compile lock to be held.

        """
        name = module.__file__
        _logger.debug("Adding module to cache %s %s",
                      key, name)
        # Changing the hash of the key is not allowed during
        # compilation. That is the only cause found that makes
        # the following assert fail.
        assert key not in self.entry_from_key

        location = os.path.dirname(name)
        key_pkl = os.path.join(location, 'key.pkl')
        assert not os.path.exists(key_pkl)
        key_data = KeyData(
            keys=set([key]),
            module_hash=module_hash,
            key_pkl=key_pkl,
            entry=name)

        key_broken = False
        if key[0]:
            try:
                key_data.save_pkl()
            except pickle.PicklingError:
                key_broken = True
                key_data.remove_key(key)
                key_data.save_pkl()
            if not key_broken and self.check_for_broken_eq:
                self.check_key(key, key_pkl)
            self.loaded_key_pkl.add(key_pkl)
        elif config.cmodule.warn_no_version:
            key_flat = flatten(key)
            ops = [k for k in key_flat if isinstance(k, theano.Op)]
            _logger.warning("not all the"
                            " following op(s) implement"
                            " c_code_cache_version(). This makes them"
                            " recompiled for each process." + str(ops))
        self._update_mappings(key, key_data, module.__file__, not key_broken)
        return key_data

    def module_from_key(self, key, lnk=None, keep_lock=False):
        """
        Return a module from the cache, compiling it if necessary.

        Parameters
        ----------
        key
            The key object associated with the module. If this hits a match,
            we avoid compilation.
        lnk
            Usually a CLinker instance, but it can be any object that defines
            the `get_src_code()` and `compile_cmodule(location)` functions. The
            first one returns the source code of the module to load/compile and
            the second performs the actual compilation.
        keep_lock : bool
            If True, the compilation lock will not be released if taken.

        """
        # Is the module in the cache?
        module = self._get_from_key(key)
        if module is not None:
            return module

        src_code = lnk.get_src_code()
        # Is the source code already in the cache?
        module_hash = get_module_hash(src_code, key)
        module = self._get_from_hash(module_hash, key, keep_lock=keep_lock)
        if module is not None:
            return module

        with compilelock.lock_ctx(keep_lock=keep_lock):
            # 1) Maybe somebody else compiled it for us while we
            #    where waiting for the lock. Try to load it again.
            # 2) If other repo that import Theano have Theano ops defined,
            #    we need to refresh the cache here. Otherwise, there are import
            #    order problems.
            #    When device=gpu, we compile during Theano
            #    import. This triggers the loading of the cache. But
            #    unpickling the cache asks that the external Ops are
            #    completly loaded, which isn't always the case!
            #    If a module isn't completly loaded and its unpickling
            #    fails, it means it is safe for this function
            #    compilation to skip them, but not for future
            #    compilations. So reloading the cache here
            #    compilation fixes this problem. (we could do that only once)
            self.refresh(cleanup=False)

            module = self._get_from_key(key)
            if module is not None:
                return module

            module = self._get_from_hash(module_hash, key)
            if module is not None:
                return module

            hash_key = hash(key)

            nocleanup = False
            try:
                location = dlimport_workdir(self.dirname)
                module = lnk.compile_cmodule(location)
                name = module.__file__
                assert name.startswith(location)
                assert name not in self.module_from_name
                self.module_from_name[name] = module
                nocleanup = True
            except OSError as e:
                _logger.error(e)
                if e.errno == 31:
                    _logger.error('There are %i files in %s',
                                  len(os.listdir(config.compiledir)),
                                  config.compiledir)
                raise
            finally:
                if not nocleanup:
                    _rmtree(location, ignore_if_missing=True,
                            msg='exception during compilation')

            # Changing the hash of the key is not allowed during
            # compilation.
            assert hash(key) == hash_key

            key_data = self._add_to_cache(module, key, module_hash)
            self.module_hash_to_key_data[module_hash] = key_data

        self.stats[2] += 1
        return module

    def check_key(self, key, key_pkl):
        """
        Perform checks to detect broken __eq__ / __hash__ implementations.

        Parameters
        ----------
        key
            The key to be checked.
        key_pkl
            Its associated pickled file containing a KeyData.

        """
        start_time = time.time()
        # Verify that when we reload the KeyData from the pickled file, the
        # same key can be found in it, and is not equal to more than one
        # other key.
        for i in range(3):
            try:
                with open(key_pkl, 'rb') as f:
                    key_data = pickle.load(f)
                break
            except EOFError:
                # This file is probably getting written/updated at the
                # same time.  This can happen as we read the cache
                # without taking the lock.
                if i == 2:
                    with compilelock.lock_ctx():
                        with open(key_pkl, 'rb') as f:
                            key_data = pickle.load(f)
                time.sleep(2)

        found = sum(key == other_key for other_key in key_data.keys)
        msg = ''
        if found == 0:
            msg = 'Key not found in unpickled KeyData file'
            if key_data.keys:
                # This is to make debugging in pdb easier, by providing
                # the offending keys in the local context.
                # key_data_keys = list(key_data.keys)
                # import pdb; pdb.set_trace()
                pass
        elif found > 1:
            msg = 'Multiple equal keys found in unpickled KeyData file'
        if msg:
            raise AssertionError(
                "%s. Verify the __eq__ and __hash__ functions of your "
                "Ops. The file is: %s. The key is: %s" % (msg, key_pkl, key))
        # Also verify that there exists no other loaded key that would be equal
        # to this key. In order to speed things up, we only compare to keys
        # with the same version part and config md5, since we can assume this
        # part of the key is not broken.
        for other in self.similar_keys.get(get_safe_part(key), []):
            if other is not key and other == key and hash(other) != hash(key):
                raise AssertionError(
                    "Found two keys that are equal but have a different hash. "
                    "Verify the __eq__ and __hash__ functions of your Ops. "
                    "The keys are:\n  %s\nand\n  %s\n(found in %s)." %
                    (other, key, key_pkl))

        self.time_spent_in_check_key += time.time() - start_time

    age_thresh_del = 60 * 60 * 24 * 31  # 31 days
    age_thresh_del_unversioned = 60 * 60 * 24 * 7  # 7 days
    """
    The default age threshold for `clear_old` (in seconds).

    """

    def clear_old(self, age_thresh_del=None, delete_if_problem=False):
        """Delete entries from the filesystem for cache entries that are too old.

        This refreshes the content of the cache. Don't hold the lock
        while calling this method, this is useless. It will be taken
        if needed.

        Parameters
        ----------
        age_thresh_del
            Dynamic modules whose last access time is more than
            ``age_thresh_del`` seconds ago will be erased.
            Defaults to 31-day age if not provided.
        delete_if_problem
            See help of refresh() method.

        """
        if age_thresh_del is None:
            age_thresh_del = self.age_thresh_del

        # Ensure that the too_old_to_use list return by refresh() will
        # contain all modules older than age_thresh_del.
        if age_thresh_del < self.age_thresh_use:
            if age_thresh_del > 0:
                _logger.warning("Clearing modules that were not deemed "
                                "too old to use: age_thresh_del=%d, "
                                "self.age_thresh_use=%d",
                                age_thresh_del,
                                self.age_thresh_use)
            else:
                _logger.info("Clearing all modules.")
            age_thresh_use = age_thresh_del
        else:
            age_thresh_use = None

        too_old_to_use = self.refresh(
            age_thresh_use=age_thresh_use,
            delete_if_problem=delete_if_problem,
            # The clean up is done at init, no need to trigger it again
            cleanup=False)
        if not too_old_to_use:
            return
        with compilelock.lock_ctx():
            # Update the age of modules that have been accessed by other
            # processes and get all module that are too old to use
            # (not loaded in self.entry_from_key).

            for entry in too_old_to_use:
                # TODO: we are assuming that modules that haven't been
                # accessed in over age_thresh_del are not currently in
                # use by other processes, but that could be false for
                # long-running jobs, or if age_thresh_del < 0.
                assert entry not in self.module_from_name
                parent = os.path.dirname(entry)
                assert parent.startswith(os.path.join(self.dirname, 'tmp'))
                _rmtree(parent, msg='old cache directory', level=logging.INFO,
                        ignore_nocleanup=True)

    def clear(self, unversioned_min_age=None, clear_base_files=False,
              delete_if_problem=False):
        """
        Clear all elements in the cache.

        Parameters
        ----------
        unversioned_min_age
            Forwarded to `clear_unversioned`. In particular, you can set it
            to -1 in order to delete all unversioned cached modules regardless
            of their age.
        clear_base_files : bool
            If True, then delete base directories 'cuda_ndarray', 'cutils_ext',
            'lazylinker_ext' and 'scan_perform' if they are present.
            If False, those directories are left intact.
        delete_if_problem
            See help of refresh() method.

        """
        with compilelock.lock_ctx():
            self.clear_old(
                age_thresh_del=-1.0,
                delete_if_problem=delete_if_problem)
            self.clear_unversioned(min_age=unversioned_min_age)
            if clear_base_files:
                self.clear_base_files()

    def clear_base_files(self):
        """
        Remove base directories 'cuda_ndarray', 'cutils_ext', 'lazylinker_ext'
        and 'scan_perform' if present.

        Note that we do not delete them outright because it may not work on
        some systems due to these modules being currently in use. Instead we
        rename them with the '.delete.me' extension, to mark them to be deleted
        next time we clear the cache.

        """
        with compilelock.lock_ctx():
            for base_dir in ('cuda_ndarray', 'cutils_ext', 'lazylinker_ext',
                             'scan_perform'):
                to_delete = os.path.join(self.dirname, base_dir + '.delete.me')
                if os.path.isdir(to_delete):
                    try:
                        shutil.rmtree(to_delete)
                        _logger.debug('Deleted: %s', to_delete)
                    except Exception:
                        _logger.warning('Could not delete %s', to_delete)
                        continue
                to_rename = os.path.join(self.dirname, base_dir)
                if os.path.isdir(to_rename):
                    try:
                        shutil.move(to_rename, to_delete)
                    except Exception:
                        _logger.warning('Could not move %s to %s',
                                        to_rename, to_delete)

    def clear_unversioned(self, min_age=None):
        """Delete unversioned dynamic modules.

        They are deleted both from the internal dictionaries and from the
        filesystem.

        No need to have the lock when calling this method. It does not
        take the lock as unversioned module aren't shared.

        This method does not refresh the cache content, it just
        accesses the in-memory known module(s).

        Parameters
        ----------
        min_age
            Minimum age to be deleted, in seconds. Defaults to
            7-day age if not provided.

        """
        if min_age is None:
            min_age = self.age_thresh_del_unversioned

        # As this delete object that we build and other don't use, we
        # don't need the lock.
        all_key_datas = list(self.module_hash_to_key_data.values())
        for key_data in all_key_datas:
            if not key_data.keys:
                # May happen for broken versioned keys.
                continue
            for key_idx, key in enumerate(key_data.keys):
                version, rest = key
                if version:
                    # Since the version is included in the module hash,
                    # it should not be possible to mix versioned and
                    # unversioned keys in the same KeyData object.
                    assert key_idx == 0
                    break
            if not version:
                # Note that unversioned keys cannot be broken, so we can
                # set do_manual_check to False to speed things up.
                key_data.delete_keys_from(self.entry_from_key,
                                          do_manual_check=False)
                entry = key_data.get_entry()
                # Entry is guaranteed to be in this dictionary, because
                # an unversioned entry should never have been loaded via
                # refresh.
                assert entry in self.module_from_name

                del self.module_from_name[entry]
                del self.module_hash_to_key_data[key_data.module_hash]

                parent = os.path.dirname(entry)
                assert parent.startswith(os.path.join(self.dirname, 'tmp'))
                _rmtree(parent, msg='unversioned', level=logging.INFO,
                        ignore_nocleanup=True)

        # Sanity check: all unversioned keys should have been removed at
        # this point.
        for key in self.entry_from_key:
            assert key[0]

        to_del = []
        time_now = time.time()
        for filename in os.listdir(self.dirname):
            if filename.startswith('tmp'):
                try:
                    fname = os.path.join(self.dirname, filename, 'key.pkl')
                    open(fname).close()
                    has_key = True
                except IOError:
                    has_key = False
                if not has_key:
                    # Use the compiled file by default
                    path = module_name_from_dir(os.path.join(self.dirname,
                                                             filename),
                                                False)
                    # If it don't exist, use any file in the directory.
                    if path is None:
                        path = os.path.join(self.dirname, filename)
                        files = os.listdir(path)
                        if files:
                            path = os.path.join(path, files[0])
                        else:
                            # If the directory is empty skip it.
                            # They are deleted elsewhere.
                            continue
                    age = time_now - last_access_time(path)

                    # In normal case, the processus that created this
                    # directory will delete it. However, if this processus
                    # crashes, it will not be cleaned up.
                    # As we don't know if this directory is still used,
                    # we wait one week and suppose that the processus
                    # crashed, and we take care of the clean-up.
                    if age > min_age:
                        to_del.append(os.path.join(self.dirname, filename))

        # No need to take the lock as it isn't shared.
        for f in to_del:
            _rmtree(f,
                    msg='old unversioned', level=logging.INFO,
                    ignore_nocleanup=True)

    def _on_atexit(self):
        # Note: no need to call refresh() since it is called by clear_old().

        # Note: no need to take the lock. For unversioned files, we
        # don't need it as they aren't shared. For old unversioned
        # files, this happen rarely, so we take the lock only when
        # this happen.

        # Note: for clear_old(), as this happen unfrequently, we only
        # take the lock when it happen.
        self.clear_old()
        self.clear_unversioned()
        _logger.debug('Time spent checking keys: %s',
                      self.time_spent_in_check_key)


def _rmtree(parent, ignore_nocleanup=False, msg='', level=logging.DEBUG,
            ignore_if_missing=False):
    
    """
    On NFS filesystems, it is impossible to delete a directory with open
    files in it.  

    So instead, some commands in this file will respond to a
    failed rmtree() by touching a 'delete.me' file.  This file is a message
    for a future process to try deleting the directory.
    Paramters
    ----------
    parent
	Root node to start deleting from
    ignore_nocleanup
	Delete the tree if flag is TRUE
    level
	Python Logging level. Set to "DEBUG" by default
    ignore_if_missing
	If set to True, just return without any issue if parent is NULL 
    """
    if ignore_if_missing and not os.path.exists(parent):
        return
    try:
        if ignore_nocleanup or not config.nocleanup:
            log_msg = 'Deleting'
            if msg:
                log_msg += ' (%s)' % msg
            _logger.log(level, '%s: %s', log_msg, parent)
            shutil.rmtree(parent)
    except Exception as e:
        # If parent still exists, mark it for deletion by a future refresh()
        _logger.debug('In _rmtree, encountered exception: %s(%s)',
                      type(e), e)
        if os.path.exists(parent):
            try:
                _logger.info('placing "delete.me" in %s', parent)
                open(os.path.join(parent, 'delete.me'), 'w').close()
            except Exception as ee:
                _logger.warning("Failed to remove or mark cache directory %s "
                                "for removal %s", parent, ee)

_module_cache = None


def get_module_cache(dirname, init_args=None):
    """
    Create a new module_cache with the (k, v) pairs in this dictionary

    Parameters
    ----------
    init_args
        If not None, the (k, v) pairs in this dictionary will be forwarded to
        the ModuleCache constructor as keyword arguments.

    """
    global _module_cache
    if init_args is None:
        init_args = {}
    if _module_cache is None:
        _module_cache = ModuleCache(dirname, **init_args)
        atexit.register(_module_cache._on_atexit)
    elif init_args:
        _logger.warning('Ignoring init arguments for module cache because it '
                        'was created prior to this call')
    if _module_cache.dirname != dirname:
        _logger.warning("Returning module cache instance with different "
                        "dirname (%s) than you requested (%s)",
                        _module_cache.dirname, dirname)
    return _module_cache


def get_lib_extension():
    """
    Return the platform-dependent extension for compiled modules.

    """
    if sys.platform in ['win32', 'cygwin']:
        return 'pyd'
    else:
        return 'so'


def get_gcc_shared_library_arg():
    """
    Return the platform-dependent GCC argument for shared libraries.

    """
    if sys.platform == 'darwin':
        return '-dynamiclib'
    else:
        return '-shared'


def std_include_dirs():
    numpy_inc_dirs = numpy.distutils.misc_util.get_numpy_include_dirs()
    py_inc = distutils.sysconfig.get_python_inc()
    py_plat_spec_inc = distutils.sysconfig.get_python_inc(plat_specific=True)
    python_inc_dirs = ([py_inc] if py_inc == py_plat_spec_inc
                       else [py_inc, py_plat_spec_inc])
    gof_inc_dir = os.path.abspath(os.path.dirname(__file__))
    return numpy_inc_dirs + python_inc_dirs + [gof_inc_dir]


def std_lib_dirs_and_libs():
    # We cache the results as on Windows, this trigger file access and
    # this method is called many times.
    if std_lib_dirs_and_libs.data is not None:
        return std_lib_dirs_and_libs.data
    python_inc = distutils.sysconfig.get_python_inc()
    if sys.platform == 'win32':
        # Obtain the library name from the Python version instead of the
        # installation directory, in case the user defined a custom
        # installation directory.
        python_version = distutils.sysconfig.get_python_version()
        libname = 'python' + python_version.replace('.', '')
        # Also add directory containing the Python library to the library
        # directories.
        python_lib_dirs = [os.path.join(os.path.dirname(python_inc), 'libs')]
        if "Canopy" in python_lib_dirs[0]:
            # Canopy stores libpython27.a and libmsccr90.a in this directory.
            # For some reason, these files are needed when compiling Python
            # modules, even when libpython27.lib and python27.dll are
            # available, and the *.a files have to be found earlier than
            # the other ones.

            # When Canopy is installed for the user:
            # sys.prefix:C:\Users\username\AppData\Local\Enthought\Canopy\User
            # sys.base_prefix:C:\Users\username\AppData\Local\Enthought\Canopy\App\appdata\canopy-1.1.0.1371.win-x86_64
            # When Canopy is installed for all users:
            # sys.base_prefix: C:\Program Files\Enthought\Canopy\App\appdata\canopy-1.1.0.1371.win-x86_64
            # sys.prefix: C:\Users\username\AppData\Local\Enthought\Canopy\User
            # So we need to use sys.prefix as it support both cases.
            # sys.base_prefix support only one case
            libdir = os.path.join(sys.prefix, 'libs')

            for f, lib in [('libpython27.a', 'libpython 1.2')]:
                if not os.path.exists(os.path.join(libdir, f)):
                    print(("Your Python version is from Canopy. " +
                           "You need to install the package '" + lib +
                           "' from Canopy package manager."
                           ))
            libdirs = [
                # Used in older Canopy
                os.path.join(sys.prefix, 'libs'),
                # Used in newer Canopy
                os.path.join(sys.prefix,
                             r'EGG-INFO\mingw\usr\x86_64-w64-mingw32\lib')]
            for f, lib in [('libmsvcr90.a',
                            'mingw 4.5.2 or 4.8.1-2 (newer could work)')]:
                if not any([os.path.exists(os.path.join(tmp_libdir, f))
                            for tmp_libdir in libdirs]):
                    print(("Your Python version is from Canopy. " +
                           "You need to install the package '" + lib +
                           "' from Canopy package manager."
                           ))
            python_lib_dirs.insert(0, libdir)
        std_lib_dirs_and_libs.data = [libname], python_lib_dirs

    # Suppress -lpython2.x on OS X since the `-undefined dynamic_lookup`
    # makes it unnecessary.
    elif sys.platform == 'darwin':
        std_lib_dirs_and_libs.data = [], []
    else:
        # assume Linux
        # Typical include directory: /usr/include/python2.6

        # get the name of the python library (shared object)
        libname = distutils.sysconfig.get_config_var("LDLIBRARY")

        if libname.startswith("lib"):
            libname = libname[3:]

        # remove extension if present
        if libname.endswith(".so"):
            libname = libname[:-3]
        elif libname.endswith(".a"):
            libname = libname[:-2]

        libdir = distutils.sysconfig.get_config_var("LIBDIR")

        std_lib_dirs_and_libs.data = [libname], [libdir]

    # sometimes, the linker cannot find -lpython so we need to tell it
    # explicitly where it is located this returns
    # somepath/lib/python2.x

    python_lib = distutils.sysconfig.get_python_lib(plat_specific=1,
                                                    standard_lib=1)
    python_lib = os.path.dirname(python_lib)
    if python_lib not in std_lib_dirs_and_libs.data[1]:
        std_lib_dirs_and_libs.data[1].append(python_lib)
    return std_lib_dirs_and_libs.data
std_lib_dirs_and_libs.data = None


def std_libs():
    return std_lib_dirs_and_libs()[0]


def std_lib_dirs():
    return std_lib_dirs_and_libs()[1]


def gcc_version():
    return gcc_version_str


def gcc_llvm():
    """
    Detect if the g++ version used is the llvm one or not.

    It don't support all g++ parameters even if it support many of them.

    """
    if gcc_llvm.is_llvm is None:
        try:
            p_out = output_subprocess_Popen([theano.config.cxx, '--version'])
            output = p_out[0] + p_out[1]
        except OSError:
            # Typically means g++ cannot be found.
            # So it is not an llvm compiler.

            # Normally this should not happen as we should not try to
            # compile when g++ is not available. If this happen, it
            # will crash later so supposing it is not llvm is "safe".
            output = b('')
        gcc_llvm.is_llvm = b("llvm") in output
    return gcc_llvm.is_llvm

gcc_llvm.is_llvm = None


class Compiler(object):
    """
    Meta compiler that offer some generic function.

    """

    @staticmethod
    def _try_compile_tmp(src_code, tmp_prefix='', flags=(),
                         try_run=False, output=False, compiler=None):
        """
        Try to compile (and run) a test program.

        This is useful in various occasions, to check if libraries
        or compilers are behaving as expected.

        If try_run is True, the src_code is assumed to be executable,
        and will be run.

        If try_run is False, returns the compilation status.
        If try_run is True, returns a (compile_status, run_status) pair.
        If output is there, we append the stdout and stderr to the output.

        """
        if not compiler:
            return False

        flags = list(flags)
        compilation_ok = True
        run_ok = False
        out, err = None, None
        try:
            fd, path = tempfile.mkstemp(suffix='.c', prefix=tmp_prefix)
            exe_path = path[:-2]
            try:
                # Python3 compatibility: try to cast Py3 strings as Py2 strings
                try:
                    src_code = b(src_code)
                except Exception:
                    pass
                os.write(fd, src_code)
                os.close(fd)
                fd = None
                out, err, p_ret = output_subprocess_Popen(
                    [compiler, path, '-o', exe_path] + flags)
                if p_ret != 0:
                    compilation_ok = False
                elif try_run:
                    out, err, p_ret = output_subprocess_Popen([exe_path])
                    run_ok = (p_ret == 0)
            finally:
                try:
                    if fd is not None:
                        os.close(fd)
                finally:
                    if os.path.exists(path):
                        os.remove(path)
                    if os.path.exists(exe_path):
                        os.remove(exe_path)
                    if os.path.exists(exe_path + ".exe"):
                        os.remove(exe_path + ".exe")
        except OSError as e:
            if err is None:
                err = str(e)
            else:
                err += "\n" + str(e)
            compilation_ok = False

        if not try_run and not output:
            return compilation_ok
        elif not try_run and output:
            return (compilation_ok, out, err)
        elif not output:
            return (compilation_ok, run_ok)
        else:
            return (compilation_ok, run_ok, out, err)

    @staticmethod
    def _try_flags(flag_list, preambule="", body="",
                   try_run=False, output=False, compiler=None):
        """
        Try to compile a dummy file with these flags.

        Returns True if compilation was successful, False if there
        were errors.

        """
        if not compiler:
            return False

        code = b("""
        %(preambule)s
        int main(int argc, char** argv)
        {
            %(body)s
            return 0;
        }
        """ % locals())
        return Compiler._try_compile_tmp(code, tmp_prefix='try_flags_',
                                         flags=flag_list, try_run=try_run,
                                         output=output, compiler=compiler)


def try_march_flag(flags):
    """
        Try to compile and run a simple C snippet using current flags.
        Return: compilation success (True/False), execution success (True/False)
    """
    test_code = textwrap.dedent("""\
            #include <cmath>
            using namespace std;
            int main(int argc, char** argv)
            {
                float Nx = -1.3787706641;
                float Sx = 25.0;
                double r = Nx + sqrt(Sx);
                if (abs(r - 3.621229) > 0.01)
                {
                    return -1;
                }
                return 0;
            }
            """)

    cflags = flags + ['-L' + d for d in theano.gof.cmodule.std_lib_dirs()]
    compilation_result, execution_result = GCC_compiler.try_compile_tmp(
        test_code, tmp_prefix='try_march_',
        flags=cflags, try_run=True)
    return compilation_result, execution_result


class GCC_compiler(Compiler):
    # The equivalent flags of --march=native used by g++.
    march_flags = None

    supports_amdlibm = True

    @staticmethod
    def version_str():
        return theano.config.cxx + " " + gcc_version_str

    @staticmethod
    def compile_args(march_flags=True):
        cxxflags = [flag for flag in config.gcc.cxxflags.split(' ') if flag]

        # Add the equivalent of -march=native flag.  We can't use
        # -march=native as when the compiledir is shared by multiple
        # computers (for example, if the home directory is on NFS), this
        # won't be optimum or cause crash depending if the file is compiled
        # on an older or more recent computer.
        # Those URL discuss how to find witch flags are used by -march=native.
        # http://en.gentoo-wiki.com/wiki/Safe_Cflags#-march.3Dnative
        # http://en.gentoo-wiki.com/wiki/Hardware_CFLAGS
        detect_march = GCC_compiler.march_flags is None and march_flags
        if detect_march:
            for f in cxxflags:
                # If the user give an -march=X parameter, don't add one ourself
                if ((f.startswith("--march=") or f.startswith("-march="))):
                    _logger.warn(
                        "WARNING: your Theano flags `gcc.cxxflags` specify"
                        " an `-march=X` flags.\n"
                        "         It is better to let Theano/g++ find it"
                        " automatically, but we don't do it now")
                    detect_march = False
                    GCC_compiler.march_flags = []
                    break

        if ('g++' not in theano.config.cxx and
                'clang++' not in theano.config.cxx and
                'clang-omp++' not in theano.config.cxx):
            _logger.warn(
                "OPTIMIZATION WARNING: your Theano flag `cxx` seems not to be"
                " the g++ compiler. So we disable the compiler optimization"
                " specific to g++ that tell to compile for a specific CPU."
                " At worst, this could cause slow down.\n"
                "         You can add those parameters to the compiler yourself"
                " via the Theano flag `gcc.cxxflags`."
            )
            detect_march = False

        if detect_march:
            GCC_compiler.march_flags = []

            def get_lines(cmd, parse=True):
                p = subprocess_Popen(cmd,
                                     stdout=subprocess.PIPE,
                                     stderr=subprocess.PIPE,
                                     stdin=subprocess.PIPE,
                                     shell=True)
                # For mingw64 with GCC >= 4.7, passing os.devnull
                # as stdin (which is the default) results in the process
                # waiting forever without returning. For that reason,
                # we use a pipe, and use the empty string as input.
                (stdout, stderr) = p.communicate(input=b(''))
                if p.returncode != 0:
                    return None

                lines = BytesIO(stdout + stderr).readlines()
                lines = decode_iter(lines)
                if parse:
                    selected_lines = []
                    for line in lines:
                        if ("COLLECT_GCC_OPTIONS=" in line or
                                "CFLAGS=" in line or
                                "CXXFLAGS=" in line or
                                "-march=native" in line):
                            continue
                        elif "-march=" in line:
                            selected_lines.append(line.strip())
                        elif "-mtune=" in line:
                            selected_lines.append(line.strip())
                        elif "-target-cpu" in line:
                            selected_lines.append(line.strip())
                    lines = list(set(selected_lines))  # to remove duplicate

                return lines

            # The '-' at the end is needed. Otherwise, g++ do not output
            # enough information.
            native_lines = get_lines("%s -march=native -E -v -" % theano.config.cxx)
            if native_lines is None:
                _logger.info("Call to 'g++ -march=native' failed,"
                             "not setting -march flag")
                detect_march = False
            else:
                _logger.info("g++ -march=native selected lines: %s",
                             native_lines)

        if detect_march:
            if len(native_lines) != 1:
                if len(native_lines) == 0:
                    # That means we did not select the right lines, so
                    # we have to report all the lines instead
                    reported_lines = get_lines("%s -march=native -E -v -" % theano.config.cxx,
                                               parse=False)
                else:
                    reported_lines = native_lines
                _logger.warn(
                    "OPTIMIZATION WARNING: Theano was not able to find the"
                    " g++ parameters that tune the compilation to your "
                    " specific CPU. This can slow down the execution of Theano"
                    " functions. Please submit the following lines to"
                    " Theano's mailing list so that we can fix this"
                    " problem:\n %s",
                    reported_lines)
            else:
                default_lines = get_lines("%s -E -v -" % theano.config.cxx)
                _logger.info("g++ default lines: %s", default_lines)
                if len(default_lines) < 1:
                    _logger.warn(
                        "OPTIMIZATION WARNING: Theano was not able to find the"
                        " default g++ parameters. This is needed to tune"
                        " the compilation to your specific"
                        " CPU. This can slow down the execution of Theano"
                        " functions. Please submit the following lines to"
                        " Theano's mailing list so that we can fix this"
                        " problem:\n %s",
                        get_lines("%s -E -v -" % theano.config.cxx, parse=False))
                else:
                    # Some options are actually given as "-option value",
                    # we want to treat them as only one token when comparing
                    # different command lines.
                    # Heuristic: tokens not starting with a dash should be
                    # joined with the previous one.
                    def join_options(init_part):
                        new_part = []
                        for i in range(len(init_part)):
                            p = init_part[i]
                            if p.startswith('-'):
                                p_list = [p]
                                while ((i + 1 < len(init_part)) and
                                       not init_part[i + 1].startswith('-')):
                                    # append that next part to p_list
                                    p_list.append(init_part[i + 1])
                                    i += 1
                                new_part.append(' '.join(p_list))
                            elif i == 0:
                                # The first argument does not usually start
                                # with "-", still add it
                                new_part.append(p)
                            # Else, skip it, as it was already included
                            # with the previous part.
                        return new_part

                    part = join_options(native_lines[0].split())

                    for line in default_lines:
                        if line.startswith(part[0]):
                            part2 = [p for p in join_options(line.split())
                                     if ('march' not in p and
                                         'mtune' not in p and
                                         'target-cpu' not in p)]
                            if sys.platform == 'darwin':
                                # We only use translated target-cpu on
                                # mac since the other flags are not
                                # supported as compiler flags for the
                                # driver.
                                new_flags = [p for p in part if 'target-cpu' in p]
                            else:
                                new_flags = [p for p in part if p not in part2]
                            # Replace '-target-cpu value', which is an option
                            # of clang, with '-march=value'.
                            for i, p in enumerate(new_flags):
                                if 'target-cpu' in p:
                                    opt = p.split()
                                    if len(opt) == 2:
                                        opt_name, opt_val = opt
                                        new_flags[i] = '-march=%s' % opt_val

                            # Some versions of GCC report the native arch
                            # as "corei7-avx", but it generates illegal
                            # instructions, and should be "corei7" instead.
                            # Affected versions are:
                            # - 4.6 before 4.6.4
                            # - 4.7 before 4.7.3
                            # - 4.8 before 4.8.1
                            # Earlier versions did not have arch "corei7-avx"
                            for i, p in enumerate(new_flags):
                                if 'march' not in p:
                                    continue
                                opt = p.split('=')
                                if len(opt) != 2:
                                    # Inexpected, but do not crash
                                    continue
                                opt_val = opt[1]
                                if not opt_val.endswith('-avx'):
                                    # OK
                                    continue
                                # Check the version of GCC
                                version = gcc_version_str.split('.')
                                if len(version) != 3:
                                    # Unexpected, but should not be a problem
                                    continue
                                mj, mn, patch = [int(vp) for vp in version]
                                if (((mj, mn) == (4, 6) and patch < 4) or
                                        ((mj, mn) == (4, 7) and patch <= 3) or
                                        ((mj, mn) == (4, 8) and patch < 1)):
                                    new_flags[i] = p.rstrip('-avx')

                            # Go back to split arguments, like
                            # ["-option", "value"],
                            # as this is the way g++ expects them split.
                            split_flags = []
                            for p in new_flags:
                                split_flags.extend(p.split())

                            GCC_compiler.march_flags = split_flags
                            break
                    _logger.info("g++ -march=native equivalent flags: %s",
                                 GCC_compiler.march_flags)

            # Find working march flag:
            #   -- if current GCC_compiler.march_flags works, we're done.
            #   -- else replace -march and -mtune with ['core-i7-avx', 'core-i7', 'core2']
            #      and retry with all other flags and arguments intact.
            #   -- else remove all other flags and only try with -march = default + flags_to_try.
            #   -- if none of that worked, set GCC_compiler.march_flags = [] (for x86).

            default_compilation_result, default_execution_result = try_march_flag(GCC_compiler.march_flags)
            if not default_compilation_result or not default_execution_result:
                march_success = False
                march_ind = None
                mtune_ind = None
                default_detected_flag = []
                march_flags_to_try = ['corei7-avx', 'corei7', 'core2']

                for m_ in xrange(len(GCC_compiler.march_flags)):
                    march_flag = GCC_compiler.march_flags[m_]
                    if 'march' in march_flag:
                        march_ind = m_
                        default_detected_flag = [march_flag]
                    elif 'mtune' in march_flag:
                        mtune_ind = m_

                for march_flag in march_flags_to_try:
                    if march_ind is not None:
                        GCC_compiler.march_flags[march_ind] = '-march=' + march_flag
                    if mtune_ind is not None:
                        GCC_compiler.march_flags[mtune_ind] = '-mtune=' + march_flag

                    compilation_result, execution_result = try_march_flag(GCC_compiler.march_flags)

                    if compilation_result and execution_result:
                        march_success = True
                        break

                if not march_success:
                    # perhaps one of the other flags was problematic; try default flag in isolation again:
                    march_flags_to_try = default_detected_flag + march_flags_to_try
                    for march_flag in march_flags_to_try:
                        compilation_result, execution_result = try_march_flag(['-march=' + march_flag])
                        if compilation_result and execution_result:
                            march_success = True
                            GCC_compiler.march_flags = ['-march=' + march_flag]
                            break

                if not march_success:
                    GCC_compiler.march_flags = []

        # Add the detected -march=native equivalent flags
        if march_flags and GCC_compiler.march_flags:
            cxxflags.extend(GCC_compiler.march_flags)

        # NumPy 1.7 Deprecate the old API. I updated most of the places
        # to use the new API, but not everywhere. When finished, enable
        # the following macro to assert that we don't bring new code
        # that use the old API.
        cxxflags.append("-DNPY_NO_DEPRECATED_API=NPY_1_7_API_VERSION")
        numpy_ver = [int(n) for n in numpy.__version__.split('.')[:2]]

        # numpy 1.7 deprecated the following macro but the new one didn't
        # existed in the past
        if bool(numpy_ver < [1, 7]):
            cxxflags.append("-DNPY_ARRAY_ENSUREARRAY=NPY_ENSUREARRAY")
            cxxflags.append("-DNPY_ARRAY_ENSURECOPY=NPY_ENSURECOPY")
            cxxflags.append("-DNPY_ARRAY_ALIGNED=NPY_ALIGNED")
            cxxflags.append("-DNPY_ARRAY_WRITEABLE=NPY_WRITEABLE")
            cxxflags.append("-DNPY_ARRAY_UPDATE_ALL=NPY_UPDATE_ALL")
            cxxflags.append("-DNPY_ARRAY_C_CONTIGUOUS=NPY_C_CONTIGUOUS")
            cxxflags.append("-DNPY_ARRAY_F_CONTIGUOUS=NPY_F_CONTIGUOUS")

        # Platform-specific flags.
        # We put them here, rather than in compile_str(), so they en up
        # in the key of the compiled module, avoiding potential conflicts.

        # Figure out whether the current Python executable is 32
        # or 64 bit and compile accordingly. This step is ignored for
        # ARM (32-bit and 64-bit) architectures in order to make
        # Theano compatible with the Raspberry Pi, Raspberry Pi 2, or
        # other systems with ARM processors.
        if (not any(['arm' in flag for flag in cxxflags]) and
                not any(arch in platform.machine() for arch in ['arm', 'aarch'])):
            n_bits = local_bitwidth()
            cxxflags.append('-m%d' % n_bits)
            _logger.debug("Compiling for %s bit architecture", n_bits)

        if sys.platform != 'win32':
            # Under Windows it looks like fPIC is useless. Compiler warning:
            # '-fPIC ignored for target (all code is position independent)'
            cxxflags.append('-fPIC')

        if sys.platform == 'win32' and local_bitwidth() == 64:
            # Under 64-bit Windows installation, sys.platform is 'win32'.
            # We need to define MS_WIN64 for the preprocessor to be able to
            # link with libpython.
            cxxflags.append('-DMS_WIN64')

        if sys.platform == 'darwin':
            # Use the already-loaded python symbols.
            cxxflags.extend(['-undefined', 'dynamic_lookup'])

        return cxxflags

    @staticmethod
    def try_compile_tmp(src_code, tmp_prefix='', flags=(),
                        try_run=False, output=False):
        return Compiler._try_compile_tmp(src_code, tmp_prefix, flags,
                                         try_run, output,
                                         theano.config.cxx)

    @staticmethod
    def try_flags(flag_list, preambule="", body="",
                  try_run=False, output=False):
        return Compiler._try_flags(flag_list, preambule, body, try_run, output,
                                   theano.config.cxx)

    @staticmethod
    def compile_str(module_name, src_code, location=None,
                    include_dirs=None, lib_dirs=None, libs=None,
                    preargs=None, py_module=True, hide_symbols=True):
        """
        Parameters
        ----------
        module_name : str
            This has been embedded in the src_code.
        src_code
            A complete c or c++ source listing for the module.
        location
            A pre-existing filesystem directory where the cpp file and .so will
            be written.
        include_dirs
            A list of include directory names (each gets prefixed with -I).
        lib_dirs
            A list of library search path directory names (each gets prefixed
            with -L).
        libs
            A list of libraries to link with (each gets prefixed with -l).
        preargs
            A list of extra compiler arguments.
        py_module
            If False, compile to a shared library, but do not import it as a
            Python module.
        hide_symbols
            If True (the default) all symbols will be hidden from the library
            symbol table (which means that other objects can't use them).

        Returns
        -------
        object
            Dynamically-imported python module of the compiled code (unless
            py_module is False, in that case returns None).

        """
        # TODO: Do not do the dlimport in this function

        if not theano.config.cxx:
            raise MissingGXX("g++ not available! We can't compile c code.")

        if include_dirs is None:
            include_dirs = []
        if lib_dirs is None:
            lib_dirs = []
        if libs is None:
            libs = []
        if preargs is None:
            preargs = []

        # Remove empty string directory
        include_dirs = [d for d in include_dirs if d]
        lib_dirs = [d for d in lib_dirs if d]

        include_dirs = include_dirs + std_include_dirs()
        libs = libs + std_libs()
        lib_dirs = lib_dirs + std_lib_dirs()

        cppfilename = os.path.join(location, 'mod.cpp')
        with open(cppfilename, 'w') as cppfile:

            _logger.debug('Writing module C++ code to %s', cppfilename)

            cppfile.write(src_code)
            # Avoid gcc warning "no newline at end of file".
            if not src_code.endswith('\n'):
                cppfile.write('\n')

        lib_filename = os.path.join(
            location,
            '%s.%s' % (module_name, get_lib_extension()))

        _logger.debug('Generating shared lib %s', lib_filename)
        cmd = [theano.config.cxx, get_gcc_shared_library_arg(), '-g']

        if config.cmodule.remove_gxx_opt:
            cmd.extend(p for p in preargs if not p.startswith('-O'))
        else:
            cmd.extend(preargs)
        cmd.extend('-I%s' % idir for idir in include_dirs)
        if hide_symbols and sys.platform != 'win32':
            # This has been available since gcc 4.0 so we suppose it
            # is always available. We pass it here since it
            # significantly reduces the size of the symbol table for
            # the objects we want to share. This in turns leads to
            # improved loading times on most platforms (win32 is
            # different, as usual).
            cmd.append('-fvisibility=hidden')
        cmd.extend(['-o', lib_filename])
        cmd.append(cppfilename)
        cmd.extend(['-L%s' % ldir for ldir in lib_dirs])
        cmd.extend(['-l%s' % l for l in libs])
        # print >> sys.stderr, 'COMPILING W CMD', cmd
        _logger.debug('Running cmd: %s', ' '.join(cmd))

        def print_command_line_error():
            # Print command line when a problem occurred.
            print(("Problem occurred during compilation with the "
                   "command line below:"), file=sys.stderr)
            print(' '.join(cmd), file=sys.stderr)

        try:
            p_out = output_subprocess_Popen(cmd)
            compile_stderr = decode(p_out[1])
        except Exception:
            # An exception can occur e.g. if `g++` is not found.
            print_command_line_error()
            raise

        status = p_out[2]

        if status:
            print('===============================')
            for i, l in enumerate(src_code.split('\n')):
                # gcc put its messages to stderr, so we add ours now
                print('%05i\t%s' % (i + 1, l), file=sys.stderr)
            print('===============================')
            print_command_line_error()
            # Print errors just below the command line.
            print(compile_stderr)
            # We replace '\n' by '. ' in the error message because when Python
            # prints the exception, having '\n' in the text makes it more
            # difficult to read.
            raise Exception('Compilation failed (return status=%s): %s' %
                            (status, compile_stderr.replace('\n', '. ')))
        elif config.cmodule.compilation_warning and compile_stderr:
            # Print errors just below the command line.
            print(compile_stderr)

        if py_module:
            # touch the __init__ file
            open(os.path.join(location, "__init__.py"), 'w').close()
            assert os.path.isfile(lib_filename)
            return dlimport(lib_filename)


def icc_module_compile_str(*args):
    raise NotImplementedError()<|MERGE_RESOLUTION|>--- conflicted
+++ resolved
@@ -127,13 +127,7 @@
 
 
 class DynamicModule(object):
-<<<<<<< HEAD
-    """
-    WRITEME
-    """
-=======
-
->>>>>>> adfe319c
+    
     def __init__(self, name=None):
         assert name is None, (
             "The 'name' parameter of DynamicModule"
