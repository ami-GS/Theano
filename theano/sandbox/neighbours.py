import theano
from theano import Op, Apply
import theano.tensor as T
from theano.tensor.opt import register_specialize
from theano.gof import local_optimizer
from theano.sandbox.cuda import cuda_available

if cuda_available:
    from theano.sandbox.cuda import CudaNdarrayType
    from theano.sandbox.cuda.basic_ops import host_from_gpu, gpu_from_host
    from theano.sandbox.cuda.opt import register_opt as register_gpu_opt

class Images2Neibs(Op):
    def __init__(self, mode='valid'):
        if mode not in ['valid','wrap_centered']:
            raise NotImplementedError("Only the mode valid and wrap_centered have been implemented for the op Images2Neibs")
        self.mode = mode
    def __eq__(self, other):
        return type(self) == type(other) and self.mode==other.mode
    def __hash__(self):
        return hash(type(self))^hash(self.mode)
    def __str__(self):
        return self.__class__.__name__+"{%s}"%self.mode

    def __setstate__(self, d):
        self.__dict__.update(d)
        if not hasattr(self,"mode"):
            self.mode = 'valid'

    def make_node(self, ten4, neib_shape, neib_step=None):
        """
        :param neib_step: (dx,dy) where dx is the number of rows to skip between patch
                          and dy is the number of columns. When None, this is the same
                          as neib_shape(patch are disjoint)
        """
        ten4 = T.as_tensor_variable(ten4)
        neib_shape = T.as_tensor_variable(neib_shape)
        if neib_step is None:
            neib_step = neib_shape
        else:
            neib_step = T.as_tensor_variable(neib_step)

        assert ten4.ndim==4
        assert neib_shape.ndim==1
        assert neib_step.ndim==1

        return Apply(self, [ten4, neib_shape,neib_step], [T.matrix(dtype=ten4.type.dtype)])

<<<<<<< HEAD
=======
    def grad(self, (x, neib_shape, neib_step), (gz,)):
        return [neibs2images(gz, neib_shape, x.shape), None, None]

>>>>>>> cf5653fe
    def c_code_cache_version(self):
        return (3,)
                
    def c_code(self, node, name, (ten4, neib_shape, neib_step), (z,), sub):

        fail = sub['fail']
        mode=self.mode
        return """
        int grid_c = -1; //number of patch in height
        int grid_d = -1; //number of patch in width
        {
        if (%(ten4)s->nd != 4)
        {
            PyErr_Format(PyExc_TypeError, "ten4 wrong rank");
            %(fail)s;
        }
        if (%(neib_shape)s->nd != 1)
        {
            PyErr_Format(PyExc_TypeError, "neib_shape wrong rank");
            %(fail)s;
        }
        if ( (%(neib_shape)s->dimensions)[0] != 2)
        {
            PyErr_Format(PyExc_TypeError, "neib_shape wrong shape ; has to contain 2 elements");
            %(fail)s;
        }
        if (%(neib_step)s->nd != 1)
        {
            PyErr_Format(PyExc_TypeError, "neib_step wrong rank");
            %(fail)s;
        }
        if ( (%(neib_step)s->dimensions)[0] != 2)
        {
            PyErr_Format(PyExc_TypeError, "neib_step wrong step ; has to contain 2 elements");
            %(fail)s;
        }
        
        // (c,d) = neib_shape
        const npy_intp c = (npy_intp) *(dtype_%(neib_shape)s*) PyArray_GETPTR1(%(neib_shape)s, 0);
        const npy_intp d = (npy_intp) *(dtype_%(neib_shape)s*) PyArray_GETPTR1(%(neib_shape)s, 1);
        // (step_x,step_y) = neib_step
        const npy_intp step_x = (npy_intp) *(dtype_%(neib_step)s*) PyArray_GETPTR1(%(neib_step)s, 0);
        const npy_intp step_y = (npy_intp) *(dtype_%(neib_step)s*) PyArray_GETPTR1(%(neib_step)s, 1);

        if ( "%(mode)s" == "wrap_centered") {
            if (c%%2!=1 || d%%2!=1){
                PyErr_Format(PyExc_TypeError, "Images2Neibs: in mode wrap_centered need patch with odd shapes");
                %(fail)s;
            }
            if ( (%(ten4)s->dimensions)[2] < c || (%(ten4)s->dimensions)[3] < d)
            {
                PyErr_Format(PyExc_TypeError, "Images2Neibs: in wrap_centered mode, don't support image shapes smaller then the patch shapes: neib_shape=(%%d,%%d), ten4[2:]=[%%d,%%d]",
                             c, d,%(ten4)s->dimensions[2], %(ten4)s->dimensions[3]);
                %(fail)s;
            }
            //grid_c = CEIL_INTDIV(((%(ten4)s->dimensions)[2]),step_x)
            //grid_d = CEIL_INTDIV(((%(ten4)s->dimensions)[3]),step_y)
            grid_c = ((%(ten4)s->dimensions)[2])/step_x + ((((%(ten4)s->dimensions)[2])%%step_x)? 1:0);
            grid_d = ((%(ten4)s->dimensions)[3])/step_y + ((((%(ten4)s->dimensions)[3])%%step_y)? 1:0);
        }else if ( "%(mode)s" == "valid") {
            if ( ((%(ten4)s->dimensions)[2] < c) ||( (((%(ten4)s->dimensions)[2]-c) %% step_x)!=0))
            {
                PyErr_Format(PyExc_TypeError, "neib_shape[0]=%%d, neib_step[0]=%%d and ten4.shape[2]=%%d not consistent",
                             c, step_x, %(ten4)s->dimensions[2]);
                %(fail)s;
            }
            if ( ((%(ten4)s->dimensions)[3] < d) ||( (((%(ten4)s->dimensions)[3]-d) %% step_y)!=0))
            {
                PyErr_Format(PyExc_TypeError, "neib_shape[1]=%%d, neib_step[1]=%%d and ten4.shape[3]=%%d not consistent",
                             d, step_y, %(ten4)s->dimensions[3]);
                %(fail)s;
            }
            grid_c = 1+(((%(ten4)s->dimensions)[2]-c)/step_x); //number of patch in height
            grid_d = 1+(((%(ten4)s->dimensions)[3]-d)/step_y); //number of patch in width
        }else{
            PyErr_Format(PyExc_TypeError, "Images2Neibs: unknow mode '%(mode)s'");
            %(fail)s;
        }

        // new dimensions for z
        const npy_intp z_dim1 = c * d;
        const npy_intp z_dim0 =  grid_c
                            * grid_d
                            * (%(ten4)s->dimensions)[1]
                            * (%(ten4)s->dimensions)[0];
        
        if ((NULL == %(z)s)
            || ((%(z)s->dimensions)[0] != z_dim0 )
            || ((%(z)s->dimensions)[1] != z_dim1 )
        )
        {
            Py_XDECREF(%(z)s);
            npy_intp dims[2];
            dims[0] = z_dim0;
            dims[1] = z_dim1;
            
            %(z)s = (PyArrayObject*) PyArray_EMPTY(2,
                dims,
                type_num_%(ten4)s,
                0);
                       
            if (!%(z)s)
            {
                PyErr_SetString(PyExc_MemoryError, "failed to alloc z output");
                %(fail)s;
            }
        }
        }

        { // NESTED SCOPE
        
        const int nb_batch = (%(ten4)s->dimensions)[0];
        const int nb_stack = (%(ten4)s->dimensions)[1];
        const int height = (%(ten4)s->dimensions)[2];
        const int width = (%(ten4)s->dimensions)[3];
        
        // (c,d) = neib_shape
        const npy_intp c = (npy_intp) *(dtype_%(neib_shape)s*) PyArray_GETPTR1(%(neib_shape)s, 0);
        const npy_intp d = (npy_intp) *(dtype_%(neib_shape)s*) PyArray_GETPTR1(%(neib_shape)s, 1);
        // (step_x,step_y) = neib_step
        const npy_intp step_x = (npy_intp) *(dtype_%(neib_step)s*) PyArray_GETPTR1(%(neib_step)s, 0);
        const npy_intp step_y = (npy_intp) *(dtype_%(neib_step)s*) PyArray_GETPTR1(%(neib_step)s, 1);

        const int wrap_centered_idx_shift_x = c/2;
        const int wrap_centered_idx_shift_y = d/2;
        // Oh this is messed up...      
        for (int n = 0; n < nb_batch; n++)              // loop over batches
            for (int s = 0; s < nb_stack; s++)          // loop over stacks
                for (int a = 0; a < grid_c; a++)        // loop over the number of patch in height
                    for (int b = 0; b < grid_d; b++)    // loop over the number of patch in width
                    {
                        int z_row = b + grid_d*(a + grid_c*(s + nb_stack*n));
                        for (int i = 0; i < c; i++)     // loop over c
                        {
                            int ten4_2 = i + a * step_x;
                            if ( "%(mode)s" == "wrap_centered" ){
                                ten4_2 -= wrap_centered_idx_shift_x;
                                if ( ten4_2 < 0 ) ten4_2 += height;
                                else if (ten4_2 >= height) ten4_2 -= height;
                            }
                            for (int j = 0; j < d; j++)  // loop over d
                            {
                                
                                int ten4_3 = j + b * step_y;     
                                if ( "%(mode)s" == "wrap_centered" ){
                                    ten4_3 -= wrap_centered_idx_shift_y;
                                    if ( ten4_3 < 0 ) ten4_3 += width;
                                    else if (ten4_3 >= width) ten4_3 -= width;
                                }
                                int z_col = j + d * i;
                                
                                dtype_%(z)s* curr_z = (dtype_%(z)s*) PyArray_GETPTR2(%(z)s, z_row, z_col);
                                *curr_z = *( (dtype_%(ten4)s*) PyArray_GETPTR4(%(ten4)s, n, s, ten4_2, ten4_3));
                                
                                //printf("\\n(%%i,%%i,%%i,%%i) --> (%%i,%%i)",n,s, ten4_2, ten4_3, z_row, z_col);
                                //printf("%%f ", *curr_z);
                            }
                        }
                    }
        } // END NESTED SCOPE
        """ % locals()

def images2neibs(ten4, neib_shape, neib_step=None, mode='valid'):
    return Images2Neibs(mode)(ten4, neib_shape, neib_step)

def neibs2images(neibs, neib_shape, original_shape, neib_step=None, mode='valid'):
    """
    Inverse of images2neib. Don't implement neib_step and mode.
    
    :type neibs: Theano variable
    :param neibs: matrix like the one obtained by images2neib

    :type neib_shape: Theano variable
    :param neib_shape: neib_shape that was used in images2neib

    :type original_shape: Theano variable
    :param original_shape: original shape of the 4d tensor given to images2neib.

    :type neib_step: Theano variable or None
    :param neib_step: neib_step that was used in images2neib Implement only None.
                      None is non overlapping patches and not-adjacent patches.

    :type mode: str
    :param mode: The mode that was used in images2neib. Implement only valid.

    Return a 4d tensor of shape `original_shape`.
    """
    # TODO: handle the case where patches either overlap
    # TODO: handle the case where patches are not directly adjacent
    # TODO: at least separate these cases so that the following code does not incorrectly
    # handle them by accident.
    if neib_step != None:
        raise NotImplementedError('neibs2images do not implement overlapping patches or non-adjacent patches.')
    if mode != 'valid':
        raise NotImplementedError('neibs2images do not implement the mode %s. It currently only implement `valid`.'%mode)
    neibs = T.as_tensor_variable(neibs)
    neib_shape = T.as_tensor_variable(neib_shape)
    original_shape = T.as_tensor_variable(original_shape)
    
    new_neib_shape = T.stack( original_shape[-1]/neib_shape[1], neib_shape[1] )
    return images2neibs(neibs.dimshuffle('x','x',0,1), new_neib_shape).reshape(original_shape)
    
   
# This is work in progress
class GpuImages2Neibs(Images2Neibs):
    def __init__(self, mode='valid'):
        if mode not in ['valid', 'wrap_centered']:
            raise NotImplementedError("Only the mode valid and wrap_centered have been implemented for the op GpuImages2Neibs")
        self.mode = mode

    def make_node(self, ten4, neib_shape, neib_step):
        assert ten4.dtype == 'float32'
        if not isinstance(ten4.type, CudaNdarrayType):
            raise TypeError('ten4 must be cudandarray', ten4)

        assert ten4.ndim==4
        assert neib_shape.ndim==1
        assert neib_step.ndim==1
        
        return Apply(self, [ten4, neib_shape, neib_step], [CudaNdarrayType(broadcastable=(False,False),
                                                                dtype=ten4.type.dtype)()])

    def c_code_cache_version(self):
        return (6,)

    def c_support_code_apply(self, node, nodename):
        mode = self.mode
        return """
//a version that use less register but don't work in all case.
        static __global__ void k_multi_warp_less_%(nodename)s(
            const int nb_batch,
            const int nb_stack,
            const int height,
            const int width,
            const int c,
            const int d,
            const int step_x,
            const int step_y,
            const int grid_c,
            const int grid_d,
            const int stride0, const int stride1, const int stride2, const int stride3,
            float * global_ten4,
            float * global_out
        )
        {
            const int wrap_centered_idx_shift_x = c/2;
            const int wrap_centered_idx_shift_y = d/2;

            for(int tblock = blockIdx.x*blockDim.z+threadIdx.z;tblock<nb_batch*nb_stack*grid_c*grid_d;tblock+=gridDim.x*blockDim.z){
                const int b = tblock%%grid_d;
                int left = tblock/grid_d;
                const int a = left%%grid_c;
                left = left/grid_c;
                const int s = left%%nb_stack;
                left = left/nb_stack;
                const int n = left;

                if(n>nb_batch)continue;
                if(s>nb_stack)continue;
                if(a>grid_c)continue;
                if(b>grid_d)continue;
                            int z_row = b + grid_d*(a + grid_c*(s + nb_stack*n));
                            int i = threadIdx.y;     // loop over c
                            {
                                int ten4_2 = i + a * step_x;
                                if("%(mode)s"=="wrap_centered"){
                                    ten4_2 -= wrap_centered_idx_shift_x;
                                    if ( ten4_2 < 0 ) ten4_2 += height;
                                    else if (ten4_2 >= height) ten4_2 -= height;
                                }
                                int j = threadIdx.x;  // loop over d
                                {
                                    int ten4_3 = j + b * step_y;
                                    if("%(mode)s"=="wrap_centered"){
                                        ten4_3 -= wrap_centered_idx_shift_y;
                                        if ( ten4_3 < 0 ) ten4_3 += width;
                                        else if (ten4_3 >= width) ten4_3 -= width;
                                    }

                                    //int ten4_idx = ten4_3 + width*(ten4_2 + height*(s +nb_stack*n));
                                    //int ten4_idx = stride3*ten4_3 + stride2*(ten4_2 + stride1*(s + stride0*n)); 
                                    int ten4_idx = stride3*ten4_3 + stride2*ten4_2 + stride1*s + stride0*n; 

                                    int z_col = j + d * i;
                                    int z_idx = z_col + c*d*z_row;
                                    global_out[z_idx] = global_ten4[ten4_idx];
                                }
                            }
            }
        }

        static __global__ void k_multi_warp_%(nodename)s(
            const int nb_batch,
            const int nb_stack,
            const int height,
            const int width,
            const int c,
            const int d,
            const int step_x,
            const int step_y,
            const int grid_c,
            const int grid_d,
            const int stride0, const int stride1, const int stride2, const int stride3,
            float * global_ten4,
            float * global_out
        )
        {
            const int wrap_centered_idx_shift_x = c/2;
            const int wrap_centered_idx_shift_y = d/2;

            for(int tblock = blockIdx.x*blockDim.z+threadIdx.z;tblock<nb_batch*nb_stack*grid_c*grid_d;tblock+=gridDim.x*blockDim.z){
                const int b = tblock%%grid_d;
                int left = tblock/grid_d;
                const int a = left%%grid_c;
                left = left/grid_c;
                const int s = left%%nb_stack;
                left = left/nb_stack;
                const int n = left;

                if(n>nb_batch)continue;
                if(s>nb_stack)continue;
                if(a>grid_c)continue;
                if(b>grid_d)continue;
                            int z_row = b + grid_d*(a + grid_c*(s + nb_stack*n));
                            for (int i = threadIdx.y; i < c; i+=blockDim.y)     // loop over c
                            {
                                int ten4_2 = i + a * step_x;
                                if("%(mode)s"=="wrap_centered"){
                                    ten4_2 -= wrap_centered_idx_shift_x;
                                    if ( ten4_2 < 0 ) ten4_2 += height;
                                    else if (ten4_2 >= height) ten4_2 -= height;
                                }
                                for (int j = threadIdx.x; j < d; j+=blockDim.x)  // loop over d
                                {
                                    int ten4_3 = j + b * step_y;
                                    if("%(mode)s"=="wrap_centered"){
                                        ten4_3 -= wrap_centered_idx_shift_y;
                                        if ( ten4_3 < 0 ) ten4_3 += width;
                                        else if (ten4_3 >= width) ten4_3 -= width;
                                    }

                                    //int ten4_idx = ten4_3 + width*(ten4_2 + height*(s +nb_stack*n));
                                    //int ten4_idx = stride3*ten4_3 + stride2*(ten4_2 + stride1*(s + stride0*n)); 
                                    int ten4_idx = stride3*ten4_3 + stride2*ten4_2 + stride1*s + stride0*n; 

                                    int z_col = j + d * i;
                                    int z_idx = z_col + c*d*z_row;
                                    global_out[z_idx] = global_ten4[ten4_idx];
                                }
                            }
            }
        }

        """ % locals()

    def c_code(self, node, name, (ten4, neib_shape, neib_step), (z,), sub):
        fail = sub['fail']
        mode = self.mode
        return """
        int grid_c = -1;
        int grid_d = -1;

        {
            if (%(ten4)s->nd != 4)
            {
                PyErr_Format(PyExc_TypeError, "pvals wrong rank");
                %(fail)s;
            }
            if (%(neib_shape)s->nd != 1)
            {
                PyErr_Format(PyExc_TypeError, "unis wrong rank");
                %(fail)s;
            }
            
            if (%(neib_shape)s->dimensions[0] != 2)
            {
                PyErr_Format(PyExc_ValueError, "neib_shape has to contain two elements");
                %(fail)s;
            }

            const int c = *(dtype_%(neib_shape)s*) PyArray_GETPTR1(%(neib_shape)s, 0);
            const int d = *(dtype_%(neib_shape)s*) PyArray_GETPTR1(%(neib_shape)s, 1);
            const npy_intp step_x = (npy_intp) *(dtype_%(neib_step)s*) PyArray_GETPTR1(%(neib_step)s, 0);
            const npy_intp step_y = (npy_intp) *(dtype_%(neib_step)s*) PyArray_GETPTR1(%(neib_step)s, 1);

            if ( "%(mode)s" == "wrap_centered") {
                if (c%%2!=1 || d%%2!=1){
                    PyErr_Format(PyExc_TypeError, "Images2Neibs: in mode wrap_centered need patch with odd shapes");
                    %(fail)s;
                }
                if ( CudaNdarray_HOST_DIMS(%(ten4)s)[2] < c || CudaNdarray_HOST_DIMS(%(ten4)s)[3] < d)
                {
                    PyErr_Format(PyExc_TypeError, "Images2Neibs: in wrap_centered mode, don't support image shapes smaller then the patch shapes: neib_shape=(%%d,%%d), ten4[2:]=[%%d,%%d]",
                                 c, d, CudaNdarray_HOST_DIMS(%(ten4)s)[2], CudaNdarray_HOST_DIMS(%(ten4)s)[3]);
                    %(fail)s;
                }
                //grid_c = CEIL_INTDIV(((CudaNdarray_HOST_DIMS(%(ten4)s))[2]),step_x)
                //grid_d = CEIL_INTDIV(((CudaNdarray_HOST_DIMS(%(ten4)s))[3]),step_y)
                grid_c = ((CudaNdarray_HOST_DIMS(%(ten4)s))[2])/step_x + ((((CudaNdarray_HOST_DIMS(%(ten4)s))[2])%%step_x)? 1:0);
                grid_d = ((CudaNdarray_HOST_DIMS(%(ten4)s))[3])/step_y + ((((CudaNdarray_HOST_DIMS(%(ten4)s))[3])%%step_y)? 1:0);
            }else if ( "%(mode)s" == "valid") {
                if ( ((CudaNdarray_HOST_DIMS(%(ten4)s))[2] < c) ||( (((CudaNdarray_HOST_DIMS(%(ten4)s))[2]-c) %% step_x)!=0))
                {
                    PyErr_Format(PyExc_TypeError, "neib_shape[0]=%%d, neib_step[0]=%%d and ten4.shape[2]=%%d not consistent",
                                 c, step_x, CudaNdarray_HOST_DIMS(%(ten4)s)[2]);
                    %(fail)s;
                }
                if ( ((CudaNdarray_HOST_DIMS(%(ten4)s))[3] < d) ||( (((CudaNdarray_HOST_DIMS(%(ten4)s))[3]-d) %% step_y)!=0))
                {
                    PyErr_Format(PyExc_TypeError, "neib_shape[1]=%%d, neib_step[1]=%%d and ten4.shape[3]=%%d not consistent",
                                 d, step_y, CudaNdarray_HOST_DIMS(%(ten4)s)[3]);
                    %(fail)s;
                }
                grid_c = 1+(((CudaNdarray_HOST_DIMS(%(ten4)s))[2]-c)/step_x); //number of patch in height
                grid_d = 1+(((CudaNdarray_HOST_DIMS(%(ten4)s))[3]-d)/step_y); //number of patch in width
            }else{
                PyErr_Format(PyExc_TypeError, "Images2Neibs: unknow mode '%(mode)s'");
                 %(fail)s;
            }

            // new dimensions for z
            const int z_dim1 = c * d;
            const int z_dim0 =  grid_c
                                * grid_d
                                * CudaNdarray_HOST_DIMS(%(ten4)s)[1]
                                * CudaNdarray_HOST_DIMS(%(ten4)s)[0];
            
            if ((NULL == %(z)s)
                || (CudaNdarray_HOST_DIMS(%(z)s)[0] != z_dim0)
                || (CudaNdarray_HOST_DIMS(%(z)s)[1] != z_dim1))
            {
                Py_XDECREF(%(z)s);
                npy_intp dims[2];
                dims[0] = z_dim0;
                dims[1] = z_dim1;
                %(z)s = (CudaNdarray*)CudaNdarray_NewDims(2, dims);
                if (!%(z)s)
                {
                    PyErr_SetString(PyExc_MemoryError, "failed to alloc z output");
                    %(fail)s;
                }
            }
        
        }

        { // NESTED SCOPE
        
            const int nb_batch = CudaNdarray_HOST_DIMS(%(ten4)s)[0];
            const int nb_stack = CudaNdarray_HOST_DIMS(%(ten4)s)[1];
            const int height = CudaNdarray_HOST_DIMS(%(ten4)s)[2];
            const int width = CudaNdarray_HOST_DIMS(%(ten4)s)[3];

            const int c = *(dtype_%(neib_shape)s*) PyArray_GETPTR1(%(neib_shape)s, 0);
            const int d = *(dtype_%(neib_shape)s*) PyArray_GETPTR1(%(neib_shape)s, 1);
            const npy_intp step_x = (npy_intp) *(dtype_%(neib_step)s*) PyArray_GETPTR1(%(neib_step)s, 0);
            const npy_intp step_y = (npy_intp) *(dtype_%(neib_step)s*) PyArray_GETPTR1(%(neib_step)s, 1);
            
            dim3 n_threads(d,c,1);
            //Their is a max of 512 threads per blocks
            while(n_threads.x*n_threads.y>512 && n_threads.y>1)n_threads.y--; 
            while(n_threads.x*n_threads.y>512 && n_threads.x>1)n_threads.x--; 

            //Make bigger block to have better memory access pattern and a higher core utilisation.
            //for smaller patch size
            while(c*d*(n_threads.z+1) < 128 && n_threads.z<64 && n_threads.z<CudaNdarray_HOST_DIMS(%(z)s)[0]){
                n_threads.z++;
            }
            int nb_block;
            if (CudaNdarray_HOST_DIMS(%(z)s)[0] %% n_threads.z == 0)
                nb_block = CudaNdarray_HOST_DIMS(%(z)s)[0] / n_threads.z;
            else
                nb_block = (CudaNdarray_HOST_DIMS(%(z)s)[0] / n_threads.z) + 1;
            dim3 n_blocks(std::min(32*1024,nb_block));
            int n_shared = 0;

	    void (*f)(int, int, int ,int,
                      int, int, int ,int,
                      int, int,
                      int, int, int, int,
                      float*, float*);
            if(n_threads.x==d && n_threads.y==c){
                f = k_multi_warp_less_%(name)s;
            }else{
                f = k_multi_warp_%(name)s;
            }

            f<<<n_blocks, n_threads, n_shared>>>(                
                nb_batch,
                nb_stack,
                height, width,
                c, d, step_x, step_y,
                grid_c, grid_d,
                CudaNdarray_HOST_STRIDES(%(ten4)s)[0],
                CudaNdarray_HOST_STRIDES(%(ten4)s)[1],
                CudaNdarray_HOST_STRIDES(%(ten4)s)[2],
                CudaNdarray_HOST_STRIDES(%(ten4)s)[3],
                CudaNdarray_DEV_DATA(%(ten4)s),
                CudaNdarray_DEV_DATA(%(z)s)
            );
            CNDA_THREAD_SYNC;
            cudaError_t sts = cudaGetLastError();
            if (cudaSuccess != sts) 
            {
                PyErr_Format(PyExc_RuntimeError, "Cuda error: %%s: %%s. (grid: %%i x %%i; block: %%i x %%i x %%i; shared: %%i)\\n",
                    "k_multi_warp_%(name)s",
                    cudaGetErrorString(sts),
                    n_blocks.x,
                    n_blocks.y,
                    n_threads.x,
                    n_threads.y,
                    n_threads.z,
                    n_shared);
                %(fail)s;
            }

        } // END NESTED SCOPE
        """ % locals()
def gpu_images2neibs(ten4, neib_shape, neib_step=None, mode='valid'):
    return GpuImages2Neibs(mode)(ten4, neib_shape, neib_step)

@local_optimizer()
def use_gpu_images2neibs(node):
    if type(node.op) is Images2Neibs:
        return [host_from_gpu(gpu_images2neibs(gpu_from_host(node.inputs[0]),node.inputs[1],node.inputs[2],mode=node.op.mode))]

if cuda_available:
    register_gpu_opt()(use_gpu_images2neibs)
    <|MERGE_RESOLUTION|>--- conflicted
+++ resolved
@@ -46,12 +46,9 @@
 
         return Apply(self, [ten4, neib_shape,neib_step], [T.matrix(dtype=ten4.type.dtype)])
 
-<<<<<<< HEAD
-=======
     def grad(self, (x, neib_shape, neib_step), (gz,)):
         return [neibs2images(gz, neib_shape, x.shape), None, None]
 
->>>>>>> cf5653fe
     def c_code_cache_version(self):
         return (3,)
                 
@@ -217,36 +214,16 @@
 def images2neibs(ten4, neib_shape, neib_step=None, mode='valid'):
     return Images2Neibs(mode)(ten4, neib_shape, neib_step)
 
-def neibs2images(neibs, neib_shape, original_shape, neib_step=None, mode='valid'):
+def neibs2images(neibs, neib_shape, original_shape):
     """
-    Inverse of images2neib. Don't implement neib_step and mode.
+    Inverse of images2neib.
     
-    :type neibs: Theano variable
-    :param neibs: matrix like the one obtained by images2neib
-
-    :type neib_shape: Theano variable
-    :param neib_shape: neib_shape that was used in images2neib
-
-    :type original_shape: Theano variable
-    :param original_shape: original shape of the 4d tensor given to images2neib.
-
-    :type neib_step: Theano variable or None
-    :param neib_step: neib_step that was used in images2neib Implement only None.
-                      None is non overlapping patches and not-adjacent patches.
-
-    :type mode: str
-    :param mode: The mode that was used in images2neib. Implement only valid.
-
+    neibs : matrix like the one obtained by images2neib
+    neib_shape : neib_shape that was used in images2neib
+    original_shape : original shape of the 4d tensor given to images2neib
+    
     Return a 4d tensor of shape `original_shape`.
     """
-    # TODO: handle the case where patches either overlap
-    # TODO: handle the case where patches are not directly adjacent
-    # TODO: at least separate these cases so that the following code does not incorrectly
-    # handle them by accident.
-    if neib_step != None:
-        raise NotImplementedError('neibs2images do not implement overlapping patches or non-adjacent patches.')
-    if mode != 'valid':
-        raise NotImplementedError('neibs2images do not implement the mode %s. It currently only implement `valid`.'%mode)
     neibs = T.as_tensor_variable(neibs)
     neib_shape = T.as_tensor_variable(neib_shape)
     original_shape = T.as_tensor_variable(original_shape)
